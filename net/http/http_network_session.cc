// Copyright (c) 2012, 2013, The Linux Foundation. All rights reserved.
// Copyright (c) 2012 The Chromium Authors. All rights reserved.
// Use of this source code is governed by a BSD-style license that can be
// found in the LICENSE file.

#include "net/http/http_network_session.h"

#include <utility>

#include "base/compiler_specific.h"
#include "base/debug/stack_trace.h"
#include "base/logging.h"
#include "base/stl_util.h"
#include "base/strings/string_util.h"
#include "base/values.h"
#include "net/http/http_auth_handler_factory.h"
#include "net/http/http_response_body_drainer.h"
#include "net/http/http_stream_factory_impl.h"
#include "net/http/url_security_manager.h"
#include "net/proxy/proxy_service.h"
#include "net/quic/crypto/quic_random.h"
#include "net/quic/quic_clock.h"
#include "net/quic/quic_crypto_client_stream_factory.h"
#include "net/quic/quic_protocol.h"
#include "net/quic/quic_stream_factory.h"
#include "net/socket/client_socket_factory.h"
#include "net/socket/client_socket_pool_manager_impl.h"
#include "net/socket/next_proto.h"
#include "net/spdy/hpack_huffman_aggregator.h"
#include "net/spdy/spdy_session_pool.h"

namespace {

net::ClientSocketPoolManager* CreateSocketPoolManager(
    net::HttpNetworkSession::SocketPoolType pool_type,
    const net::HttpNetworkSession::Params& params,
    net::HttpNetworkSession* network_session) {
  // TODO(yutak): Differentiate WebSocket pool manager and allow more
  // simultaneous connections for WebSockets.
  return new net::ClientSocketPoolManagerImpl(
      params.net_log,
      params.client_socket_factory
          ? params.client_socket_factory
          : net::ClientSocketFactory::GetDefaultFactory(),
      params.host_resolver,
      params.cert_verifier,
      params.channel_id_service,
      params.transport_security_state,
      params.cert_transparency_verifier,
      params.ssl_session_cache_shard,
      params.proxy_service,
      params.ssl_config_service,
      params.enable_ssl_connect_job_waiting,
      pool_type,
      network_session);
}

}  // unnamed namespace

namespace net {

HttpNetworkSession::Params::Params()
    : client_socket_factory(NULL),
      host_resolver(NULL),
      cert_verifier(NULL),
      channel_id_service(NULL),
      transport_security_state(NULL),
      cert_transparency_verifier(NULL),
      proxy_service(NULL),
      ssl_config_service(NULL),
      http_auth_handler_factory(NULL),
      network_delegate(NULL),
      net_log(NULL),
      host_mapping_rules(NULL),
      enable_ssl_connect_job_waiting(false),
      ignore_certificate_errors(false),
      testing_fixed_http_port(0),
      testing_fixed_https_port(0),
      force_spdy_single_domain(false),
      enable_spdy_compression(true),
      enable_spdy_ping_based_connection_checking(true),
      spdy_default_protocol(kProtoUnknown),
      spdy_stream_initial_recv_window_size(0),
      spdy_initial_max_concurrent_streams(0),
      spdy_max_concurrent_streams_limit(0),
      time_func(&base::TimeTicks::Now),
      force_spdy_over_ssl(true),
      force_spdy_always(false),
      use_alternate_protocols(false),
      alternate_protocol_probability_threshold(1),
      enable_websocket_over_spdy(false),
      enable_quic(false),
      enable_quic_port_selection(true),
      enable_quic_time_based_loss_detection(false),
      quic_always_require_handshake_confirmation(false),
      quic_clock(NULL),
      quic_random(NULL),
      quic_max_packet_length(kDefaultMaxPacketSize),
      enable_user_alternate_protocol_ports(false),
      quic_crypto_client_stream_factory(NULL) {
  quic_supported_versions.push_back(QUIC_VERSION_21);
}

HttpNetworkSession::Params::~Params() {}

// TODO(mbelshe): Move the socket factories into HttpStreamFactory.
HttpNetworkSession::HttpNetworkSession(const Params& params)
    : net_log_(params.net_log),
      network_delegate_(params.network_delegate),
      http_server_properties_(params.http_server_properties),
      cert_verifier_(params.cert_verifier),
      http_auth_handler_factory_(params.http_auth_handler_factory),
      proxy_service_(params.proxy_service),
      ssl_config_service_(params.ssl_config_service),
      normal_socket_pool_manager_(
          CreateSocketPoolManager(NORMAL_SOCKET_POOL, params, this)),
      websocket_socket_pool_manager_(
<<<<<<< HEAD
          CreateSocketPoolManager(WEBSOCKET_SOCKET_POOL, params, this)),
      quic_stream_factory_(params.host_resolver,
                           params.client_socket_factory ?
                               params.client_socket_factory :
                               net::ClientSocketFactory::GetDefaultFactory(),
                           params.http_server_properties,
                           params.cert_verifier,
                           params.channel_id_service,
                           params.transport_security_state,
                           params.quic_crypto_client_stream_factory,
                           params.quic_random ? params.quic_random :
                               QuicRandom::GetInstance(),
                           params.quic_clock ? params. quic_clock :
                               new QuicClock(),
                           params.quic_max_packet_length,
                           params.quic_user_agent_id,
                           params.quic_supported_versions,
                           params.enable_quic_port_selection,
                           params.enable_quic_time_based_loss_detection,
                           params.quic_connection_options),
=======
          CreateSocketPoolManager(WEBSOCKET_SOCKET_POOL, params)),
      quic_stream_factory_(
          params.host_resolver,
          params.client_socket_factory
              ? params.client_socket_factory
              : net::ClientSocketFactory::GetDefaultFactory(),
          params.http_server_properties,
          params.cert_verifier,
          params.channel_id_service,
          params.transport_security_state,
          params.quic_crypto_client_stream_factory,
          params.quic_random ? params.quic_random : QuicRandom::GetInstance(),
          params.quic_clock ? params.quic_clock : new QuicClock(),
          params.quic_max_packet_length,
          params.quic_user_agent_id,
          params.quic_supported_versions,
          params.enable_quic_port_selection,
          params.enable_quic_time_based_loss_detection,
          params.quic_always_require_handshake_confirmation,
          params.quic_connection_options),
>>>>>>> 63305ae9
      spdy_session_pool_(params.host_resolver,
                         params.ssl_config_service,
                         params.http_server_properties,
                         params.transport_security_state,
                         params.force_spdy_single_domain,
                         params.enable_spdy_compression,
                         params.enable_spdy_ping_based_connection_checking,
                         params.spdy_default_protocol,
                         params.spdy_stream_initial_recv_window_size,
                         params.spdy_initial_max_concurrent_streams,
                         params.spdy_max_concurrent_streams_limit,
                         params.time_func,
                         params.trusted_spdy_proxy),
      http_stream_factory_(new HttpStreamFactoryImpl(this, false)),
      http_stream_factory_for_websocket_(new HttpStreamFactoryImpl(this, true)),
      params_(params) {
  DCHECK(proxy_service_);
  DCHECK(ssl_config_service_.get());
  CHECK(http_server_properties_);

  for (int i = ALTERNATE_PROTOCOL_MINIMUM_VALID_VERSION;
       i <= ALTERNATE_PROTOCOL_MAXIMUM_VALID_VERSION; ++i) {
    enabled_protocols_[i - ALTERNATE_PROTOCOL_MINIMUM_VALID_VERSION] = false;
  }

  // TODO(rtenneti): bug 116575 - consider combining the NextProto and
  // AlternateProtocol.
  for (std::vector<NextProto>::const_iterator it = params_.next_protos.begin();
       it != params_.next_protos.end(); ++it) {
    NextProto proto = *it;

    // Add the protocol to the TLS next protocol list, except for QUIC
    // since it uses UDP.
    if (proto != kProtoQUIC1SPDY3) {
      next_protos_.push_back(SSLClientSocket::NextProtoToString(proto));
    }

    // Enable the corresponding alternate protocol, except for HTTP
    // which has not corresponding alternative.
    if (proto != kProtoHTTP11) {
      AlternateProtocol alternate = AlternateProtocolFromNextProto(proto);
      if (!IsAlternateProtocolValid(alternate)) {
        NOTREACHED() << "Invalid next proto: " << proto;
        continue;
      }
      enabled_protocols_[alternate - ALTERNATE_PROTOCOL_MINIMUM_VALID_VERSION] =
          true;
    }
  }

  if (HpackHuffmanAggregator::UseAggregator()) {
    huffman_aggregator_.reset(new HpackHuffmanAggregator());
  }

  http_server_properties_->SetAlternateProtocolProbabilityThreshold(
      params.alternate_protocol_probability_threshold);
}

HttpNetworkSession::~HttpNetworkSession() {
  STLDeleteElements(&response_drainers_);
  spdy_session_pool_.CloseAllSessions();
}

void HttpNetworkSession::AddResponseDrainer(HttpResponseBodyDrainer* drainer) {
  DCHECK(!ContainsKey(response_drainers_, drainer));
  response_drainers_.insert(drainer);
}

void HttpNetworkSession::RemoveResponseDrainer(
    HttpResponseBodyDrainer* drainer) {
  DCHECK(ContainsKey(response_drainers_, drainer));
  response_drainers_.erase(drainer);
}

TransportClientSocketPool* HttpNetworkSession::GetTransportSocketPool(
    SocketPoolType pool_type) {
  return GetSocketPoolManager(pool_type)->GetTransportSocketPool();
}

SSLClientSocketPool* HttpNetworkSession::GetSSLSocketPool(
    SocketPoolType pool_type) {
  return GetSocketPoolManager(pool_type)->GetSSLSocketPool();
}

SOCKSClientSocketPool* HttpNetworkSession::GetSocketPoolForSOCKSProxy(
    SocketPoolType pool_type,
    const HostPortPair& socks_proxy) {
  return GetSocketPoolManager(pool_type)->GetSocketPoolForSOCKSProxy(
      socks_proxy);
}

HttpProxyClientSocketPool* HttpNetworkSession::GetSocketPoolForHTTPProxy(
    SocketPoolType pool_type,
    const HostPortPair& http_proxy) {
  return GetSocketPoolManager(pool_type)->GetSocketPoolForHTTPProxy(http_proxy);
}

SSLClientSocketPool* HttpNetworkSession::GetSocketPoolForSSLWithProxy(
    SocketPoolType pool_type,
    const HostPortPair& proxy_server) {
  return GetSocketPoolManager(pool_type)->GetSocketPoolForSSLWithProxy(
      proxy_server);
}

base::Value* HttpNetworkSession::SocketPoolInfoToValue() const {
  // TODO(yutak): Should merge values from normal pools and WebSocket pools.
  return normal_socket_pool_manager_->SocketPoolInfoToValue();
}

base::Value* HttpNetworkSession::SpdySessionPoolInfoToValue() const {
  return spdy_session_pool_.SpdySessionPoolInfoToValue();
}

base::Value* HttpNetworkSession::QuicInfoToValue() const {
  base::DictionaryValue* dict = new base::DictionaryValue();
  dict->Set("sessions", quic_stream_factory_.QuicStreamFactoryInfoToValue());
  dict->SetBoolean("quic_enabled", params_.enable_quic);
  dict->SetBoolean("enable_quic_port_selection",
                   params_.enable_quic_port_selection);
  dict->SetBoolean("enable_quic_pacing",
                   ContainsQuicTag(params_.quic_connection_options, kPACE));
  dict->SetBoolean("enable_quic_time_based_loss_detection",
                   params_.enable_quic_time_based_loss_detection);
  dict->SetString("origin_to_force_quic_on",
                  params_.origin_to_force_quic_on.ToString());
  return dict;
}

void HttpNetworkSession::CloseAllConnections() {
  normal_socket_pool_manager_->FlushSocketPoolsWithError(ERR_ABORTED);
  websocket_socket_pool_manager_->FlushSocketPoolsWithError(ERR_ABORTED);
  spdy_session_pool_.CloseCurrentSessions(ERR_ABORTED);
  quic_stream_factory_.CloseAllSessions(ERR_ABORTED);
}

void HttpNetworkSession::CloseIdleConnections() {
  normal_socket_pool_manager_->CloseIdleSockets();
  websocket_socket_pool_manager_->CloseIdleSockets();
  spdy_session_pool_.CloseCurrentIdleSessions();
}

bool HttpNetworkSession::IsProtocolEnabled(AlternateProtocol protocol) const {
  DCHECK(IsAlternateProtocolValid(protocol));
  return enabled_protocols_[
      protocol - ALTERNATE_PROTOCOL_MINIMUM_VALID_VERSION];
}

void HttpNetworkSession::GetNextProtos(
    std::vector<std::string>* next_protos) const {
  if (HttpStreamFactory::spdy_enabled()) {
    *next_protos = next_protos_;
  } else {
    next_protos->clear();
  }
}

bool HttpNetworkSession::HasSpdyExclusion(
    HostPortPair host_port_pair) const {
  return params_.forced_spdy_exclusions.find(host_port_pair) !=
      params_.forced_spdy_exclusions.end();
}

ClientSocketPoolManager* HttpNetworkSession::GetSocketPoolManager(
    SocketPoolType pool_type) {
  switch (pool_type) {
    case NORMAL_SOCKET_POOL:
      return normal_socket_pool_manager_.get();
    case WEBSOCKET_SOCKET_POOL:
      return websocket_socket_pool_manager_.get();
    default:
      NOTREACHED();
      break;
  }
  return NULL;
}

}  //  namespace net<|MERGE_RESOLUTION|>--- conflicted
+++ resolved
@@ -115,29 +115,7 @@
       normal_socket_pool_manager_(
           CreateSocketPoolManager(NORMAL_SOCKET_POOL, params, this)),
       websocket_socket_pool_manager_(
-<<<<<<< HEAD
           CreateSocketPoolManager(WEBSOCKET_SOCKET_POOL, params, this)),
-      quic_stream_factory_(params.host_resolver,
-                           params.client_socket_factory ?
-                               params.client_socket_factory :
-                               net::ClientSocketFactory::GetDefaultFactory(),
-                           params.http_server_properties,
-                           params.cert_verifier,
-                           params.channel_id_service,
-                           params.transport_security_state,
-                           params.quic_crypto_client_stream_factory,
-                           params.quic_random ? params.quic_random :
-                               QuicRandom::GetInstance(),
-                           params.quic_clock ? params. quic_clock :
-                               new QuicClock(),
-                           params.quic_max_packet_length,
-                           params.quic_user_agent_id,
-                           params.quic_supported_versions,
-                           params.enable_quic_port_selection,
-                           params.enable_quic_time_based_loss_detection,
-                           params.quic_connection_options),
-=======
-          CreateSocketPoolManager(WEBSOCKET_SOCKET_POOL, params)),
       quic_stream_factory_(
           params.host_resolver,
           params.client_socket_factory
@@ -157,7 +135,6 @@
           params.enable_quic_time_based_loss_detection,
           params.quic_always_require_handshake_confirmation,
           params.quic_connection_options),
->>>>>>> 63305ae9
       spdy_session_pool_(params.host_resolver,
                          params.ssl_config_service,
                          params.http_server_properties,
