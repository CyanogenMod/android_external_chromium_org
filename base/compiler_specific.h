// Copyright (c) 2012 The Chromium Authors. All rights reserved.
// Use of this source code is governed by a BSD-style license that can be
// found in the LICENSE file.

#ifndef BASE_COMPILER_SPECIFIC_H_
#define BASE_COMPILER_SPECIFIC_H_

#include "build/build_config.h"

#if defined(COMPILER_MSVC)

// Macros for suppressing and disabling warnings on MSVC.
//
// Warning numbers are enumerated at:
// http://msdn.microsoft.com/en-us/library/8x5x43k7(VS.80).aspx
//
// The warning pragma:
// http://msdn.microsoft.com/en-us/library/2c8f766e(VS.80).aspx
//
// Using __pragma instead of #pragma inside macros:
// http://msdn.microsoft.com/en-us/library/d9x1s805.aspx

// MSVC_SUPPRESS_WARNING disables warning |n| for the remainder of the line and
// for the next line of the source file.
#define MSVC_SUPPRESS_WARNING(n) __pragma(warning(suppress:n))

// MSVC_PUSH_DISABLE_WARNING pushes |n| onto a stack of warnings to be disabled.
// The warning remains disabled until popped by MSVC_POP_WARNING.
#define MSVC_PUSH_DISABLE_WARNING(n) __pragma(warning(push)) \
                                     __pragma(warning(disable:n))

// MSVC_PUSH_WARNING_LEVEL pushes |n| as the global warning level.  The level
// remains in effect until popped by MSVC_POP_WARNING().  Use 0 to disable all
// warnings.
#define MSVC_PUSH_WARNING_LEVEL(n) __pragma(warning(push, n))

// Pop effects of innermost MSVC_PUSH_* macro.
#define MSVC_POP_WARNING() __pragma(warning(pop))

#define MSVC_DISABLE_OPTIMIZE() __pragma(optimize("", off))
#define MSVC_ENABLE_OPTIMIZE() __pragma(optimize("", on))

// Allows exporting a class that inherits from a non-exported base class.
// This uses suppress instead of push/pop because the delimiter after the
// declaration (either "," or "{") has to be placed before the pop macro.
//
// Example usage:
// class EXPORT_API Foo : NON_EXPORTED_BASE(public Bar) {
//
// MSVC Compiler warning C4275:
// non dll-interface class 'Bar' used as base for dll-interface class 'Foo'.
// Note that this is intended to be used only when no access to the base class'
// static data is done through derived classes or inline methods. For more info,
// see http://msdn.microsoft.com/en-us/library/3tdb471s(VS.80).aspx
#define NON_EXPORTED_BASE(code) MSVC_SUPPRESS_WARNING(4275) \
                                code

#else  // Not MSVC

#define MSVC_SUPPRESS_WARNING(n)
#define MSVC_PUSH_DISABLE_WARNING(n)
#define MSVC_PUSH_WARNING_LEVEL(n)
#define MSVC_POP_WARNING()
#define MSVC_DISABLE_OPTIMIZE()
#define MSVC_ENABLE_OPTIMIZE()
#define NON_EXPORTED_BASE(code) code

#endif  // COMPILER_MSVC


// The C++ standard requires that static const members have an out-of-class
// definition (in a single compilation unit), but MSVC chokes on this (when
// language extensions, which are required, are enabled). (You're only likely to
// notice the need for a definition if you take the address of the member or,
// more commonly, pass it to a function that takes it as a reference argument --
// probably an STL function.) This macro makes MSVC do the right thing. See
// http://msdn.microsoft.com/en-us/library/34h23df8(v=vs.100).aspx for more
// information. Use like:
//
// In .h file:
//   struct Foo {
//     static const int kBar = 5;
//   };
//
// In .cc file:
//   STATIC_CONST_MEMBER_DEFINITION const int Foo::kBar;
#if defined(COMPILER_MSVC)
#define STATIC_CONST_MEMBER_DEFINITION __declspec(selectany)
#else
#define STATIC_CONST_MEMBER_DEFINITION
#endif

// Annotate a variable indicating it's ok if the variable is not used.
// (Typically used to silence a compiler warning when the assignment
// is important for some other reason.)
// Use like:
//   int x ALLOW_UNUSED = ...;
#if defined(COMPILER_GCC)
#define ALLOW_UNUSED __attribute__((unused))
#else
#define ALLOW_UNUSED
#endif

// Annotate a function indicating it should not be inlined.
// Use like:
//   NOINLINE void DoStuff() { ... }
#if defined(COMPILER_GCC)
#define NOINLINE __attribute__((noinline))
#elif defined(COMPILER_MSVC)
#define NOINLINE __declspec(noinline)
#else
#define NOINLINE
#endif

// Specify memory alignment for structs, classes, etc.
// Use like:
//   class ALIGNAS(16) MyClass { ... }
//   ALIGNAS(16) int array[4];
#if defined(COMPILER_MSVC)
#define ALIGNAS(byte_alignment) __declspec(align(byte_alignment))
#elif defined(COMPILER_GCC)
#define ALIGNAS(byte_alignment) __attribute__((aligned(byte_alignment)))
#endif

// Return the byte alignment of the given type (available at compile time).  Use
// sizeof(type) prior to checking __alignof to workaround Visual C++ bug:
// http://goo.gl/isH0C
// Use like:
//   ALIGNOF(int32)  // this would be 4
#if defined(COMPILER_MSVC)
#define ALIGNOF(type) (sizeof(type) - sizeof(type) + __alignof(type))
#elif defined(COMPILER_GCC)
#define ALIGNOF(type) __alignof__(type)
#endif

// Annotate a virtual method indicating it must be overriding a virtual
// method in the parent class.
// Use like:
//   virtual void foo() OVERRIDE;
<<<<<<< HEAD
#if defined(COMPILER_MSVC)
#define OVERRIDE override
#elif defined(__clang__)
#define OVERRIDE 
=======
#if defined(__clang__) || defined(COMPILER_MSVC)
#define OVERRIDE override
>>>>>>> 0857308c
#elif defined(COMPILER_GCC) && __cplusplus >= 201103 && \
      (__GNUC__ * 10000 + __GNUC_MINOR__ * 100) >= 40700
// GCC 4.7 supports explicit virtual overrides when C++11 support is enabled.
#define OVERRIDE override
#else
#define OVERRIDE
#endif

// Annotate a virtual method indicating that subclasses must not override it,
// or annotate a class to indicate that it cannot be subclassed.
// Use like:
//   virtual void foo() FINAL;
//   class B FINAL : public A {};
#if defined(__clang__) || defined(COMPILER_MSVC)
#define FINAL final
#elif defined(COMPILER_GCC) && __cplusplus >= 201103 && \
      (__GNUC__ * 10000 + __GNUC_MINOR__ * 100) >= 40700
// GCC 4.7 supports explicit virtual overrides when C++11 support is enabled.
#define FINAL final
#else
#define FINAL
#endif

// Annotate a function indicating the caller must examine the return value.
// Use like:
//   int foo() WARN_UNUSED_RESULT;
// To explicitly ignore a result, see |ignore_result()| in <base/basictypes.h>.
#if defined(COMPILER_GCC)
#define WARN_UNUSED_RESULT __attribute__((warn_unused_result))
#else
#define WARN_UNUSED_RESULT
#endif

// Tell the compiler a function is using a printf-style format string.
// |format_param| is the one-based index of the format string parameter;
// |dots_param| is the one-based index of the "..." parameter.
// For v*printf functions (which take a va_list), pass 0 for dots_param.
// (This is undocumented but matches what the system C headers do.)
#if defined(COMPILER_GCC)
#define PRINTF_FORMAT(format_param, dots_param) \
    __attribute__((format(printf, format_param, dots_param)))
#else
#define PRINTF_FORMAT(format_param, dots_param)
#endif

// WPRINTF_FORMAT is the same, but for wide format strings.
// This doesn't appear to yet be implemented in any compiler.
// See http://gcc.gnu.org/bugzilla/show_bug.cgi?id=38308 .
#define WPRINTF_FORMAT(format_param, dots_param)
// If available, it would look like:
//   __attribute__((format(wprintf, format_param, dots_param)))

// MemorySanitizer annotations.
#if defined(MEMORY_SANITIZER) && !defined(OS_NACL)
#include <sanitizer/msan_interface.h>

// Mark a memory region fully initialized.
// Use this to annotate code that deliberately reads uninitialized data, for
// example a GC scavenging root set pointers from the stack.
#define MSAN_UNPOISON(p, s)  __msan_unpoison(p, s)
#else  // MEMORY_SANITIZER
#define MSAN_UNPOISON(p, s)
#endif  // MEMORY_SANITIZER

// Macro useful for writing cross-platform function pointers.
#if !defined(CDECL)
#if defined(OS_WIN)
#define CDECL __cdecl
#else  // defined(OS_WIN)
#define CDECL
#endif  // defined(OS_WIN)
#endif  // !defined(CDECL)

// Macro for hinting that an expression is likely to be false.
#if !defined(UNLIKELY)
#if defined(COMPILER_GCC)
#define UNLIKELY(x) __builtin_expect(!!(x), 0)
#else
#define UNLIKELY(x) (x)
#endif  // defined(COMPILER_GCC)
#endif  // !defined(UNLIKELY)

#endif  // BASE_COMPILER_SPECIFIC_H_<|MERGE_RESOLUTION|>--- conflicted
+++ resolved
@@ -137,15 +137,8 @@
 // method in the parent class.
 // Use like:
 //   virtual void foo() OVERRIDE;
-<<<<<<< HEAD
-#if defined(COMPILER_MSVC)
-#define OVERRIDE override
-#elif defined(__clang__)
-#define OVERRIDE 
-=======
 #if defined(__clang__) || defined(COMPILER_MSVC)
 #define OVERRIDE override
->>>>>>> 0857308c
 #elif defined(COMPILER_GCC) && __cplusplus >= 201103 && \
       (__GNUC__ * 10000 + __GNUC_MINOR__ * 100) >= 40700
 // GCC 4.7 supports explicit virtual overrides when C++11 support is enabled.
