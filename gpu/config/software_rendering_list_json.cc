--- conflicted
+++ resolved
@@ -18,7 +18,7 @@
 {
   "name": "software rendering list",
   // Please update the version number whenever you change this file.
-  "version": "9.7",
+  "version": "9.8",
   "entries": [
     {
       "id": 1,
@@ -1135,19 +1135,6 @@
     },
     {
       "id": 100,
-<<<<<<< HEAD
-      "description": "Parallel Canvas is not supported except on some high-tier Adreno GPUs",
-      "os": {
-        "type": "android"
-      },
-      "exceptions": [
-        {
-          "gl_renderer": ".*Adreno.*((225)|(310)|(320)|(330)|(420)|(430)).*"
-        }
-      ],
-      "features": [
-        "parallel_canvas"
-=======
       "description": "GPU rasterization is blacklisted on Nexus 10",
       "cr_bugs": [407144],
       "gl_renderer": ".*Mali-T604.*",
@@ -1165,7 +1152,21 @@
       "machine_model_name": ["SM-.*"],
       "features": [
         "accelerated_video_decode"
->>>>>>> 63305ae9
+      ]
+    },
+    {
+      "id": 100,
+      "description": "Parallel Canvas is not supported except on some high-tier Adreno GPUs",
+      "os": {
+        "type": "android"
+      },
+      "exceptions": [
+        {
+          "gl_renderer": ".*Adreno.*((225)|(310)|(320)|(330)|(420)|(430)).*"
+        }
+      ],
+      "features": [
+        "parallel_canvas"
       ]
     }
   ]
