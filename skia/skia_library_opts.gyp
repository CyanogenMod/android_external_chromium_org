# Copyright 2013 The Chromium Authors. All rights reserved.
# Use of this source code is governed by a BSD-style license that can be
# found in the LICENSE file.


# This gyp file contains the platform-specific optimizations for Skia
{
  'targets': [
    # Due to an unfortunate intersection of lameness between gcc and gyp,
    # we have to build the *_SSE2.cpp files in a separate target.  The
    # gcc lameness is that, in order to compile SSE2 intrinsics code, it
    # must be passed the -msse2 flag.  However, with this flag, it may
    # emit SSE2 instructions even for scalar code, such as the CPUID
    # test used to test for the presence of SSE2.  So that, and all other
    # code must be compiled *without* -msse2.  The gyp lameness is that it
    # does not allow file-specific CFLAGS, so we must create this extra
    # target for those files to be compiled with -msse2.
    #
    # This is actually only a problem on 32-bit Linux (all Intel Macs have
    # SSE2, Linux x86_64 has SSE2 by definition, and MSC will happily emit
    # SSE2 from instrinsics, which generating plain ol' 386 for everything
    # else).  However, to keep the .gyp file simple and avoid platform-specific
    # build breakage, we do this on all platforms.

    # For about the same reason, we need to compile the ARM opts files
    # separately as well.
    {
      'target_name': 'skia_opts',
      'type': 'static_library',
      'includes': [
        'skia_common.gypi',
        '../build/clang.gypi',
      ],
      'variables': {
        'conditions': [
          ['clang==1', {
            'clang_use_integrated_as': 0,
          }],
        ],
      },
      'include_dirs': [
        '../third_party/skia/include/core',
        '../third_party/skia/include/effects',
        '../third_party/skia/src/core',
        '../third_party/skia/src/opts',
      ],
      'conditions': [
        [ 'os_posix == 1 and OS != "mac" and OS != "android" and \
           target_arch != "arm" and target_arch != "arm64" and \
           target_arch != "mipsel"', {
          'cflags': [
            '-msse2',
          ],
        }],
<<<<<<< HEAD
        [ 'OS == "linux"', {
          'include_dirs': [
            '../third_party/skia/include/config',
          ],
        }],
        [ 'target_arch != "arm" and target_arch != "mipsel"', {
=======
        [ 'target_arch != "arm" and target_arch != "mipsel" and \
           target_arch != "arm64"', {
>>>>>>> 0857308c
          'sources': [
            '../third_party/skia/src/opts/SkBitmapProcState_opts_SSE2.cpp',
            '../third_party/skia/src/opts/SkBlitRect_opts_SSE2.cpp',
            '../third_party/skia/src/opts/SkBlitRow_opts_SSE2.cpp',
            '../third_party/skia/src/opts/SkUtils_opts_SSE2.cpp',
            '../third_party/skia/src/opts/SkXfermode_opts_SSE2.cpp',
            '../third_party/skia/src/opts/SkBitmapFilter_opts_SSE2.cpp',
            '../third_party/skia/src/opts/SkMorphology_opts_SSE2.cpp',
            '../third_party/skia/src/opts/SkBlurImage_opts_SSE2.cpp',
          ],
          'dependencies': [
            'skia_opts_ssse3',
          ],
        }],
        [ 'target_arch == "arm"', {
          'conditions': [
            [ 'arm_version >= 7 and arm_neon == 1', {
              'defines': [
                '__ARM_HAVE_NEON',
              ],
            }],
            [ '(clang==0 or clang_use_integrated_as==0) and arm_version >= 7 and (arm_neon == 1 or arm_neon_optional == 1)', {
              'cflags': [
                # The neon assembly contains conditional instructions which
                # aren't enclosed in an IT block. The assembler complains
                # without this option.
                # See #86592.
                '-Wa,-mimplicit-it=always',
              ],
              'dependencies': [
                'skia_opts_neon',
              ]
           }],
          ],
          # The assembly uses the frame pointer register (r7 in Thumb/r11 in
          # ARM), the compiler doesn't like that. Explicitly remove the
          # -fno-omit-frame-pointer flag for Android, as that gets added to all
          # targets via common.gypi.
          'cflags!': [
            '-fno-omit-frame-pointer',
            '-marm',
            '-mapcs-frame',
          ],
          'cflags': [
            '-fomit-frame-pointer',
          ],
          'sources': [
            '../third_party/skia/src/opts/SkBitmapProcState_opts_arm.cpp',
          ],
        }],
        # Bring in memset.arm.S if no arm_neon, or if we're detecting neon at runtime, since we
        # need the non-neon arm memset routines in case the neon check fails.
        [ 'target_arch == "arm" and (arm_version < 7 or arm_neon == 0 or arm_neon_optional == 1)', {
          'sources': [
            '../third_party/skia/src/opts/memset.arm.S',
          ],
        }],
        [ 'target_arch == "arm" and arm_version < 6', {
          'sources': [
            '../third_party/skia/src/opts/SkBlitMask_opts_none.cpp',
            '../third_party/skia/src/opts/SkBlitRow_opts_none.cpp',
            '../third_party/skia/src/opts/SkUtils_opts_none.cpp',
            '../third_party/skia/src/opts/SkXfermode_opts_none.cpp',
            '../third_party/skia/src/opts/SkMorphology_opts_none.cpp',
            '../third_party/skia/src/opts/SkBlurImage_opts_none.cpp',
          ],
        }],
        [ 'target_arch == "arm" and arm_version >= 6', {
          'sources': [
            '../third_party/skia/src/opts/SkBlitMask_opts_arm.cpp',
            '../third_party/skia/src/opts/SkBlitRow_opts_arm.cpp',
            '../third_party/skia/src/opts/SkBlitRow_opts_arm.h',
            '../third_party/skia/src/opts/SkBlurImage_opts_arm.cpp',
            '../third_party/skia/src/opts/SkMorphology_opts_arm.cpp',
            '../third_party/skia/src/opts/SkUtils_opts_arm.cpp',
            '../third_party/skia/src/opts/SkXfermode_opts_none.cpp',
          ],
        }],
        [ 'target_arch == "mipsel"',{
          'cflags': [
            '-fomit-frame-pointer',
          ],
          'sources': [
            '../third_party/skia/src/opts/SkBitmapProcState_opts_none.cpp',
            '../third_party/skia/src/opts/SkBlitMask_opts_none.cpp',
            '../third_party/skia/src/opts/SkBlitRow_opts_none.cpp',
            '../third_party/skia/src/opts/SkUtils_opts_none.cpp',
            '../third_party/skia/src/opts/SkXfermode_opts_none.cpp',
            '../third_party/skia/src/opts/SkMorphology_opts_none.cpp',
            '../third_party/skia/src/opts/SkBlurImage_opts_none.cpp',
          ],
        }],
        [ 'target_arch == "arm64"', {
          'sources': [
            '../third_party/skia/src/opts/SkBitmapProcState_arm_neon.cpp',
            '../third_party/skia/src/opts/SkBitmapProcState_matrixProcs_neon.cpp',
            '../third_party/skia/src/opts/SkBitmapProcState_opts_arm.cpp',
            '../third_party/skia/src/opts/SkBlitMask_opts_arm.cpp',
            '../third_party/skia/src/opts/SkBlitMask_opts_arm_neon.cpp',
            '../third_party/skia/src/opts/SkBlitRow_opts_none.cpp',
            '../third_party/skia/src/opts/SkBlurImage_opts_arm.cpp',
            '../third_party/skia/src/opts/SkBlurImage_opts_neon.cpp',
            '../third_party/skia/src/opts/SkMorphology_opts_arm.cpp',
            '../third_party/skia/src/opts/SkMorphology_opts_neon.cpp',
            '../third_party/skia/src/opts/SkUtils_opts_none.cpp',
            '../third_party/skia/src/opts/SkXfermode_opts_arm.cpp',
            '../third_party/skia/src/opts/SkXfermode_opts_arm_neon.cpp',
          ],
        }],
      ],
    },
    # For the same lame reasons as what is done for skia_opts, we have to
    # create another target specifically for SSSE3 code as we would not want
    # to compile the SSE2 code with -mssse3 which would potentially allow
    # gcc to generate SSSE3 code.
    {
      'target_name': 'skia_opts_ssse3',
      'type': 'static_library',
      'includes': [
        'skia_common.gypi',
        '../build/clang.gypi',
      ],
      'include_dirs': [
        '../third_party/skia/include/core',
        '../third_party/skia/include/effects',
        '../third_party/skia/src/core',
      ],
      'variables': {
        'conditions': [
          ['clang==1', {
	    'clang_use_integrated_as': 0,
	  }],
	],
      },
      'conditions': [
        [ 'OS == "linux"', {
          'include_dirs': [
            '../third_party/skia/include/config',
          ],
        }],
        [ 'OS in ["linux", "freebsd", "openbsd", "solaris", "android"]', {
          'cflags': [
            '-mssse3',
          ],
        }],
        [ 'OS == "mac"', {
          'xcode_settings': {
            'GCC_ENABLE_SUPPLEMENTAL_SSE3_INSTRUCTIONS': 'YES',
          },
        }],
        [ 'OS == "win"', {
          'include_dirs': [
            'config/win',
          ],
          'direct_dependent_settings': {
            'include_dirs': [
              'config/win',
            ],
          },
        }],
        [ 'target_arch != "arm" and target_arch != "arm64" and \
           target_arch != "mipsel"', {
          'sources': [
            '../third_party/skia/src/opts/SkBitmapProcState_opts_SSSE3.cpp',
          ],
        }],
      ],
    },
    {
      'target_name': 'skia_opts_none',
      'type': 'static_library',
      'includes': [
        'skia_common.gypi',
        '../build/clang.gypi',
      ],
      'variables': {
        'conditions': [
          ['clang==1', {
            'clang_use_integrated_as': 0,
          }],
        ],
      },
      'include_dirs': [
        '../third_party/skia/include/core',
        '../third_party/skia/include/effects',
        '../third_party/skia/src/core',
      ],
      'sources': [
        '../third_party/skia/src/opts/SkBitmapProcState_opts_none.cpp',
        '../third_party/skia/src/opts/SkBlitMask_opts_none.cpp',
        '../third_party/skia/src/opts/SkBlitRow_opts_none.cpp',
        '../third_party/skia/src/opts/SkUtils_opts_none.cpp',
        '../third_party/skia/src/opts/SkXfermode_opts_none.cpp',
        '../third_party/skia/src/opts/SkMorphology_opts_none.cpp',
        '../third_party/skia/src/opts/SkBlurImage_opts_none.cpp',
      ],
      'conditions':[
        [ 'OS == "linux"', {
          'include_dirs': [
            '../third_party/skia/include/config',
          ],
        }],
      ]
    },
  ],
  'conditions': [
    # NEON code must be compiled with -mfpu=neon which also affects scalar
    # code. To support dynamic NEON code paths, we need to build all
    # NEON-specific sources in a separate static library. The situation
    # is very similar to the SSSE3 one.
    ['target_arch == "arm" and (arm_neon == 1 or arm_neon_optional == 1)', {
      'targets': [
        {
          'target_name': 'skia_opts_neon',
          'variables': {
            'conditions': [
              ['clang==1', {
	      'clang_use_integrated_as': 0,
	      }],
	    ],
          },
          'type': 'static_library',
          'includes': [
            'skia_common.gypi',
            '../build/clang.gypi',
          ],
          'include_dirs': [
            '../third_party/skia/include/core',
            '../third_party/skia/include/effects',
            '../third_party/skia/src/core',
            '../third_party/skia/src/opts',
          ],
          'cflags!': [
            '-fno-omit-frame-pointer',
            '-mfpu=vfp',  # remove them all, just in case.
            '-mfpu=vfpv3',
            '-mfpu=vfpv3-d16',
          ],
          'cflags': [
            '-mfpu=neon',
            '-fomit-frame-pointer',
          ],
          'ldflags': [
            '-march=armv7-a',
            '-Wl,--fix-cortex-a8',
          ],
          'sources': [
            '../third_party/skia/src/opts/memset16_neon.S',
            '../third_party/skia/src/opts/memset32_neon.S',
            '../third_party/skia/src/opts/SkBitmapProcState_arm_neon.cpp',
            '../third_party/skia/src/opts/SkBitmapProcState_matrixProcs_neon.cpp',
            '../third_party/skia/src/opts/SkBitmapProcState_matrix_clamp_neon.h',
            '../third_party/skia/src/opts/SkBitmapProcState_matrix_repeat_neon.h',
            '../third_party/skia/src/opts/SkBlitMask_opts_arm_neon.cpp',
            '../third_party/skia/src/opts/SkBlitRow_opts_arm_neon.cpp',
            '../third_party/skia/src/opts/SkXfermode_opts_arm_neon.cpp',
            '../third_party/skia/src/opts/SkBlurImage_opts_neon.cpp',
            '../third_party/skia/src/opts/SkMorphology_opts_neon.cpp',
          ],
          'conditions': [
            [ 'OS == "linux"', {
              'include_dirs': [
                '../third_party/skia/include/config',
              ],
            }],
            ['arm_neon == 1', {
              'defines': [
                '__ARM_HAVE_NEON',
              ],
            }],
            ['clang==1 and OS == "android"', {
              'include_dirs': [
                 '../..'
                 '../skia/config',
              ],
            }],
          ],
        },
      ],
    }],
  ],
}<|MERGE_RESOLUTION|>--- conflicted
+++ resolved
@@ -52,17 +52,13 @@
             '-msse2',
           ],
         }],
-<<<<<<< HEAD
         [ 'OS == "linux"', {
           'include_dirs': [
             '../third_party/skia/include/config',
           ],
         }],
-        [ 'target_arch != "arm" and target_arch != "mipsel"', {
-=======
         [ 'target_arch != "arm" and target_arch != "mipsel" and \
            target_arch != "arm64"', {
->>>>>>> 0857308c
           'sources': [
             '../third_party/skia/src/opts/SkBitmapProcState_opts_SSE2.cpp',
             '../third_party/skia/src/opts/SkBlitRect_opts_SSE2.cpp',
