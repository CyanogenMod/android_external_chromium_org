--- conflicted
+++ resolved
@@ -80,19 +80,13 @@
   void SetBackgroundColor(SkColor c);
   void SetJsOnlineProperty(bool network_up);
 
-<<<<<<< HEAD
-
-  void SendCheckRenderThreadResponsiveness();
-
-  bool CaptureBitmapAsync(int x,
+   bool CaptureBitmapAsync(int x,
                           int y,
                           int content_width,
                           int content_height,
                           float content_scale);
 
 
-=======
->>>>>>> 63305ae9
  private:
   // content::WebContentsObserver implementation.
   virtual void RenderViewCreated(content::RenderViewHost* view_host) OVERRIDE;
