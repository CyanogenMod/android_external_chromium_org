# DO NOT EDIT EXCEPT FOR LOCAL TESTING.
# THIS IS A GENERATED FILE.
# ALL MANUAL CHANGES WILL BE OVERWRITTEN.
# SEE http://code.google.com/p/chromium/wiki/UsingGit
# FOR HOW TO ROLL DEPS
vars = {
    'ffmpeg_hash':
         '@61396529e4d0a9987b5c396e80534da8226ffc2c',
    'webkit_url':
         'https://chromium.googlesource.com/chromium/blink.git',
    'git_url':
         'https://chromium.googlesource.com',
    'webkit_rev':
<<<<<<< HEAD
         '@6281accb5726c2f9ac4d68425dfcde2bdd3ad9f9'
=======
         '@d432b7a3e4c27a9a1ef40940a7861059bbfa5e43'
>>>>>>> d604c87b
}

deps = {
    'src/breakpad/src':
        Var('git_url') + '/external/google-breakpad/src.git@d7b5ea03d763b25445c198963034b49596da45f0',
    'src/chrome/browser/resources/pdf/html_office':
        Var('git_url') + '/chromium/html-office-public.git@6451249cec79299a52083373c9a370ef25471023',
    'src/chrome/test/data/extensions/api_test/permissions/nacl_enabled/bin':
        Var('git_url') + '/native_client/src/native_client/tests/prebuilt.git@3e17365176c94624f46cace174f61834b7f3c35d',
    'src/chrome/test/data/perf/canvas_bench':
        Var('git_url') + '/chromium/canvas_bench.git@a7b40ea5ae0239517d78845a5fc9b12976bfc732',
    'src/chrome/test/data/perf/frame_rate/content':
        Var('git_url') + '/chromium/frame_rate/content.git@c10272c88463efeef6bb19c9ec07c42bc8fe22b9',
    'src/chrome/test/data/perf/third_party/octane':
        Var('git_url') + '/external/octane-benchmark.git@9ac27bfd9e0bc73663db0c0551440215d8b20d09',
    'src/media/cdm/ppapi/api':
        Var('git_url') + '/chromium/cdm.git@02b11b09a55cb9c00f01f4bfe2682b3080ec8cc7',
    'src/native_client':
        Var('git_url') + '/native_client/src/native_client.git@fc328fd553a338146e4c2fd7e7543301044be2d8',
    'src/sdch/open-vcdiff':
        Var('git_url') + '/external/open-vcdiff.git@438f2a5be6d809bc21611a94cd37bfc8c28ceb33',
    'src/testing/gmock':
        Var('git_url') + '/external/googlemock.git@6b1759c3816d574bddde3e1725c51a811c8870e7',
    'src/testing/gtest':
        Var('git_url') + '/external/googletest.git@74de57c951aedebc5dfe26a27604353432392b98',
    'src/third_party/WebKit':
        Var('webkit_url') + Var('webkit_rev'),
    'src/third_party/WebKit/LayoutTests/w3c/csswg-test':
        Var('git_url') + '/external/w3c/csswg-test.git@8c415e3215a203fa3a22dbdd1799279fdf44c81e',
    'src/third_party/WebKit/LayoutTests/w3c/web-platform-tests':
        Var('git_url') + '/external/w3c/web-platform-tests.git@ac4322a338be82b3d8b722917d6d3d057c0a3f6a',
    'src/third_party/angle':
        Var('git_url') + '/angle/angle.git@17918f9a0ba4deca8818b4e11d03e244c631a8e4',
    'src/third_party/bidichecker':
        Var('git_url') + '/external/bidichecker/lib.git@97f2aa645b74c28c57eca56992235c79850fa9e0',
    'src/third_party/brotli/src':
        Var('git_url') + '/external/font-compression-reference.git@dfc5a9f2151a7c88914c236c7db8fa119fee249c',
    'src/third_party/cacheinvalidation/src':
        Var('git_url') + '/external/google-cache-invalidation-api/src.git@c13bf5d713f7a892613a097ea8f5c5d46fe502cb',
    'src/third_party/clang_format/script':
        Var('git_url') + '/chromium/llvm-project/cfe/tools/clang-format.git@436d02ff288c8d4a7e5fdaff5c46d4632ed88908',
    'src/third_party/cld_2/src':
        Var('git_url') + '/external/cld2.git@b17c3c025db379fbeb56c4215bc1eb8737576f4c',
    'src/third_party/ffmpeg':
        Var('git_url') + '/chromium/third_party/ffmpeg.git' + Var('ffmpeg_hash'),
    'src/third_party/flac':
        Var('git_url') + '/chromium/deps/flac.git@71e33f190a7bb144fe4e2014897b8d15c8247198',
    'src/third_party/hunspell':
        Var('git_url') + '/chromium/deps/hunspell.git@37403978cd939a2b396a5d49944af54623e4795e',
    'src/third_party/hunspell_dictionaries':
        Var('git_url') + '/chromium/deps/hunspell_dictionaries.git@bc7edb352e97fa71e387b9a5522f1bbd5b11a5eb',
    'src/third_party/icu':
        Var('git_url') + '/chromium/deps/icu46.git@e49b610806e6ba6063384ffd7f45d5b7cd561e65',
    'src/third_party/jsoncpp/source/include':
        Var('git_url') + '/external/jsoncpp/jsoncpp/include.git@b0dd48e02b6e6248328db78a65b5c601f150c349',
    'src/third_party/jsoncpp/source/src/lib_json':
        Var('git_url') + '/external/jsoncpp/jsoncpp/src/lib_json.git@a8caa51ba2f80971a45880425bf2ae864a786784',
    'src/third_party/leveldatabase/src':
        Var('git_url') + '/external/leveldb.git@4935bf087b28aa308c0a820720b85ef695e236ae',
    'src/third_party/libaddressinput/src':
        Var('git_url') + '/external/libaddressinput.git@3f7d76be9f572d8fdf512f4e2085109bc32a6128',
    'src/third_party/libc++/trunk':
        'https://llvm.googlesource.com/libcxx.git@8f48c23568a122de6088455700e9d197b79bd8f8',
    'src/third_party/libc++abi/trunk':
        'https://llvm.googlesource.com/libcxxabi.git@753a30dd68ae008948d48f16bc942d5963fe65a1',
    'src/third_party/libexif/sources':
        Var('git_url') + '/chromium/deps/libexif/sources.git@d815c325bab0d1871d4c7e70600ecdfdab07db9e',
    'src/third_party/libjingle/source/talk':
<<<<<<< HEAD
        Var('git_url') + '/external/webrtc/trunk/talk.git@574db8473cbfd3995a5db5b102532265f4a3d8c9',
=======
        Var('git_url') + '/external/webrtc/stable/talk.git@d5045419d75f9642622c4598ca35bfbad054875b',
>>>>>>> d604c87b
    'src/third_party/libjpeg_turbo':
        Var('git_url') + '/chromium/deps/libjpeg_turbo.git@7220379786c6b814b6b887478fa440bb392e8251',
    'src/third_party/libphonenumber/src/phonenumbers':
        Var('git_url') + '/external/libphonenumber/cpp/src/phonenumbers.git@8d8b5b3b2035197795d27573d4cf566b5d9ad689',
    'src/third_party/libphonenumber/src/resources':
        Var('git_url') + '/external/libphonenumber/resources.git@de095548d2ae828a414e01f3951bfefba902b4e4',
    'src/third_party/libphonenumber/src/test':
        Var('git_url') + '/external/libphonenumber/cpp/test.git@883b7b86541d64b2691f7c0e65facb0b08db73e8',
    'src/third_party/libsrtp':
        Var('git_url') + '/chromium/deps/libsrtp.git@c3261b9d0df2c7371f4acc28008ec0c891e44faf',
    'src/third_party/libvpx':
<<<<<<< HEAD
        Var('git_url') + '/chromium/deps/libvpx.git@1820fa680bfb74a082ca69d0b3e9b490da931ef6',
    'src/third_party/libwebm/source':
        Var('git_url') + '/webm/libwebm.git@0f7815b036651e242ec8c2fcfb59fe54f69be1a8',
=======
        Var('git_url') + '/chromium/deps/libvpx.git@61b7da5ffa1f569d1e55a476cf594bfbf659e0bf',
>>>>>>> d604c87b
    'src/third_party/libyuv':
        Var('git_url') + '/external/libyuv.git@02ff4e77e563c4a2eb121f2f8462a647194c1915',
    'src/third_party/mesa/src':
        Var('git_url') + '/chromium/deps/mesa.git@ff34f1e559362fbff2c693ed16effb3046dba8e9',
    'src/third_party/openmax_dl':
        Var('git_url') + '/external/webrtc/deps/third_party/openmax.git@5ba24265199de911cd6a6a43867586068a5e34b5',
    'src/third_party/opus/src':
        Var('git_url') + '/chromium/deps/opus.git@dd52457296df1ef41bae8e28dc321d6798509172',
    'src/third_party/ots':
        Var('git_url') + '/external/ots.git@eea48361b1ffcc1bded0ba25c8f747e634cd8e51',
    'src/third_party/pyftpdlib/src':
        Var('git_url') + '/external/pyftpdlib.git@2be6d65e31c7ee6320d059f581f05ae8d89d7e45',
    'src/third_party/pywebsocket/src':
        Var('git_url') + '/external/pywebsocket/src.git@e8de2ba77f55c48e291f70f389f647fafd12ec87',
    'src/third_party/safe_browsing/testing':
        Var('git_url') + '/external/google-safe-browsing/testing.git@9d7e8064f3ca2e45891470c9b5b1dce54af6a9d6',
    'src/third_party/scons-2.0.1':
        Var('git_url') + '/native_client/src/third_party/scons-2.0.1.git@c81c95aff36392cffede13382dd5fcad25c0a603',
    'src/third_party/sfntly/cpp/src':
        Var('git_url') + '/external/sfntly/cpp/src.git@8f090032dd4f8f8908f338cc73bb840b788377f2',
    'src/third_party/skia/gyp':
        Var('git_url') + '/external/skia/gyp.git@24f078203c3c0ba29955bc95791eaaf6a5b2107c',
    'src/third_party/skia/include':
        Var('git_url') + '/external/skia/include.git@0c849719cc6dbe6842b95331869f9a96c7256b7e',
    'src/third_party/skia/src':
<<<<<<< HEAD
        Var('git_url') + '/external/skia/src.git@feb99994121b9d9bf758467d75298b1ee560ef9d',
=======
        Var('git_url') + '/external/skia/src.git@a601e8e7f38394bda5962fbfc82efab6069c3a9d',
>>>>>>> d604c87b
    'src/third_party/smhasher/src':
        Var('git_url') + '/external/smhasher.git@b52816cce35fbfdda7d56c533cf53d15201513e3',
    'src/third_party/snappy/src':
        Var('git_url') + '/external/snappy.git@762bb32f0c9d2f31ba4958c7c0933d22e80c20bf',
    'src/third_party/speex':
        Var('git_url') + '/chromium/deps/speex.git@f448dfcceac99e0a771feaeedf447523b3fd26e1',
    'src/third_party/swig/Lib':
        Var('git_url') + '/chromium/deps/swig/Lib.git@f2a695d52e61e6a8d967731434f165ed400f0d69',
    'src/third_party/trace-viewer':
        Var('git_url') + '/external/trace-viewer.git@e9869c728de0f27d9bc917549a5146e1d8390b0d',
    'src/third_party/usrsctp/usrsctplib':
        Var('git_url') + '/external/usrsctplib.git@6b0af72aa691378aac94d6acda1ce759ed75ff00',
    'src/third_party/webdriver/pylib':
        Var('git_url') + '/external/selenium/py.git@8212c8017c92a1ba740caf01c1acefb3674a6a44',
    'src/third_party/webgl/src':
        Var('git_url') + '/external/khronosgroup/webgl.git@159f31dd34842c871032d97d360a9dce5153f585',
    'src/third_party/webpagereplay':
        Var('git_url') + '/external/web-page-replay.git@14c8990aca4f96d15edef7031e6dfbfbc7b02381',
    'src/third_party/webrtc':
<<<<<<< HEAD
        Var('git_url') + '/external/webrtc/trunk/webrtc.git@9afb6cf27274c98d001f8822c0826e08e20c40c8',
=======
        Var('git_url') + '/external/webrtc/stable/webrtc.git@187a0704401d2dba286c9a3741630eae43bc0967',
>>>>>>> d604c87b
    'src/third_party/yasm/source/patched-yasm':
        Var('git_url') + '/chromium/deps/yasm/patched-yasm.git@c960eb11ccda80b10ed50be39df4f0663b371d1d',
    'src/tools/deps2git':
        Var('git_url') + '/chromium/tools/deps2git.git@5d3006d5bf9a3982b8549f8a7bd25ac40e038be0',
    'src/tools/grit':
        Var('git_url') + '/external/grit-i18n.git@e297aa63727b070e6095c669fcb79cc5a996ced7',
    'src/tools/gyp':
<<<<<<< HEAD
        Var('git_url') + '/external/gyp.git@e540e6ab6291d4e63f262c8169ef0d0aae11dbec',
=======
        Var('git_url') + '/external/gyp.git@39626c13fd9ef4069910f67ba37c901e67a36f48',
>>>>>>> d604c87b
    'src/tools/page_cycler/acid3':
        Var('git_url') + '/chromium/deps/acid3.git@6be0a66a1ebd7ebc5abc1b2f405a945f6d871521',
    'src/tools/swarming_client':
        Var('git_url') + '/external/swarming.client.git@f9538eebbc82bdfed4768cde388c8ae8a1ac3209',
    'src/v8':
<<<<<<< HEAD
        Var('git_url') + '/external/v8.git@6f1040e5c87d24f21c8afc2e08dc26cd1bfc5d1f',
=======
        Var('git_url') + '/external/v8.git@d84e07212114277a7bda1e3f06c8db98bff10e1f',
>>>>>>> d604c87b
}

deps_os = {
    'android':
    {
        'src/third_party/android_tools':
            Var('git_url') + '/android_tools.git@0582bdc17b4829beb522975441546a4eb99b11b5',
        'src/third_party/aosp':
            Var('git_url') + '/chromium/deps/aosp.git@bbafe5155dff86bbba1e92b42a073ffcfcfbf28c',
        'src/third_party/apache-mime4j':
            Var('git_url') + '/chromium/deps/apache-mime4j.git@28cb1108bff4b6cf0a2e86ff58b3d025934ebe3a',
        'src/third_party/eyesfree/src/android/java/src/com/googlecode/eyesfree/braille':
            Var('git_url') + '/external/eyes-free/braille/client/src/com/googlecode/eyesfree/braille.git@77bf6edb0138e3a38a2772248696f130dab45e34',
        'src/third_party/findbugs':
            Var('git_url') + '/chromium/deps/findbugs.git@7f69fa78a6db6dc31866d09572a0e356e921bf12',
        'src/third_party/freetype':
            Var('git_url') + '/chromium/src/third_party/freetype.git@a2b9955b49034a51dfbc8bf9f4e9d312149cecac',
        'src/third_party/guava/src':
            Var('git_url') + '/external/guava-libraries.git@c523556ab7d0f05afadebd20e7768d4c16af8771',
        'src/third_party/httpcomponents-client':
            Var('git_url') + '/chromium/deps/httpcomponents-client.git@285c4dafc5de0e853fa845dce5773e223219601c',
        'src/third_party/httpcomponents-core':
            Var('git_url') + '/chromium/deps/httpcomponents-core.git@9f7180a96f8fa5cab23f793c14b413356d419e62',
        'src/third_party/jarjar':
            Var('git_url') + '/chromium/deps/jarjar.git@2e1ead4c68c450e0b77fe49e3f9137842b8b6920',
        'src/third_party/jsr-305/src':
            Var('git_url') + '/external/jsr-305.git@642c508235471f7220af6d5df2d3210e3bfc0919',
        'src/third_party/libaddressinput/src/cpp':
            None,
        'src/third_party/libaddressinput/src/testdata':
            None,
        'src/third_party/lss':
            Var('git_url') + '/external/linux-syscall-support/lss.git@e6c7682c40c27527894fbb8bcba38f77edbbb6b7',
        'src/third_party/openssl':
            Var('git_url') + '/chromium/deps/openssl.git@3ad826c02b96a42a49c6ce57347f71274176666a',
    },
    'ios':
    {
        'src/build/util/support':
            None,
        'src/chrome/test/data/extensions/api_test/permissions/nacl_enabled/bin':
            None,
        'src/chrome/test/data/perf/canvas_bench':
            None,
        'src/chrome/test/data/perf/frame_rate/content':
            None,
        'src/chrome/test/data/perf/third_party/octane':
            None,
        'src/media/cdm/ppapi/api':
            None,
        'src/native_client':
            None,
        'src/native_client/src/third_party/ppapi':
            None,
        'src/testing/iossim/third_party/class-dump':
            Var('git_url') + '/chromium/deps/class-dump.git@89bd40883c767584240b4dade8b74e6f57b9bdab',
        'src/third_party/angle':
            None,
        'src/third_party/bidichecker':
            None,
        'src/third_party/cld_2/src':
            None,
        'src/third_party/ffmpeg':
            None,
        'src/third_party/google_toolbox_for_mac/src':
            Var('git_url') + '/external/google-toolbox-for-mac.git@471407b943b14bcebe017dc6d098b3f54019eaba',
        'src/third_party/hunspell':
            None,
        'src/third_party/hunspell_dictionaries':
            None,
        'src/third_party/libaddressinput/src/cpp':
            None,
        'src/third_party/libaddressinput/src/testdata':
            None,
        'src/third_party/libexif/sources':
            None,
        'src/third_party/libjpeg_turbo':
            None,
        'src/third_party/libsrtp':
            None,
        'src/third_party/libvpx':
            None,
        'src/third_party/libyuv':
            None,
        'src/third_party/mesa/src':
            None,
        'src/third_party/nss':
            Var('git_url') + '/chromium/deps/nss.git@c5a167aca715da97e349fc81932019672e05ce61',
        'src/third_party/openmax_dl':
            None,
        'src/third_party/opus/src':
            None,
        'src/third_party/ots':
            None,
        'src/third_party/pymox/src':
            None,
        'src/third_party/safe_browsing/testing':
            None,
        'src/third_party/scons-2.0.1':
            None,
        'src/third_party/sfntly/cpp/src':
            None,
        'src/third_party/smhasher/src':
            None,
        'src/third_party/swig/Lib':
            None,
        'src/third_party/undoview':
            None,
        'src/third_party/usrsctp/usrsctplib':
            None,
        'src/third_party/v8-i18n':
            None,
        'src/third_party/webdriver/pylib':
            None,
        'src/third_party/webgl':
            None,
        'src/third_party/webpagereplay':
            None,
        'src/third_party/webrtc':
            None,
        'src/third_party/yasm/source/patched-yasm':
            None,
        'src/tools/page_cycler/acid3':
            None,
        'src/v8':
            None,
    },
    'mac':
    {
        'src/chrome/installer/mac/third_party/xz/xz':
            Var('git_url') + '/chromium/deps/xz.git@eecaf55632ca72e90eb2641376bce7cdbc7284f7',
        'src/chrome/tools/test/reference_build/chrome_mac':
            Var('git_url') + '/chromium/reference_builds/chrome_mac.git@1dc401bb64a752dfd927fe8e94f2dc633033c074',
        'src/third_party/google_toolbox_for_mac/src':
            Var('git_url') + '/external/google-toolbox-for-mac.git@471407b943b14bcebe017dc6d098b3f54019eaba',
        'src/third_party/lighttpd':
            Var('git_url') + '/chromium/deps/lighttpd.git@9dfa55d15937a688a92cbf2b7a8621b0927d06eb',
        'src/third_party/nss':
            Var('git_url') + '/chromium/deps/nss.git@c5a167aca715da97e349fc81932019672e05ce61',
        'src/third_party/pdfsqueeze':
            Var('git_url') + '/external/pdfsqueeze.git@5936b871e6a087b7e50d4cbcb122378d8a07499f',
        'src/third_party/swig/mac':
            Var('git_url') + '/chromium/deps/swig/mac.git@1b182eef16df2b506f1d710b34df65d55c1ac44e',
    },
    'unix':
    {
        'src/chrome/tools/test/reference_build/chrome_linux':
            Var('git_url') + '/chromium/reference_builds/chrome_linux64.git@8a219d7b1e4a0f647849ab9db0291944d83d3f79',
        'src/third_party/chromite':
            Var('git_url') + '/chromiumos/chromite.git@6637dcd35a8b9f02ba54d2a369118306cee88432',
        'src/third_party/cros_dbus_cplusplus/source':
            Var('git_url') + '/chromiumos/third_party/dbus-cplusplus.git@e4120532bbf3ca9f743b0be1f539381a54d16867',
        'src/third_party/cros_system_api':
            Var('git_url') + '/chromiumos/platform/system_api.git@6445c9773efbcbcbc4077c349f846b18c525b3eb',
        'src/third_party/fontconfig/src':
            Var('git_url') + '/external/fontconfig.git@f16c3118e25546c1b749f9823c51827a60aeb5c1',
        'src/third_party/freetype2/src':
            Var('git_url') + '/chromium/src/third_party/freetype2.git@d699c2994ecc178c4ed05ac2086061b2034c2178',
        'src/third_party/gold':
            Var('git_url') + '/chromium/deps/gold.git@b471bdbb6e7c0ab8c5f105cc1489177fa4105778',
        'src/third_party/liblouis/src':
            Var('git_url') + '/external/liblouis.git@3c2daee56250162e5a75830871601d74328d39f5',
        'src/third_party/libmtp':
            Var('git_url') + '/chromium/deps/libmtp.git@40240d6f1c1560d1851c217cecada93050e2db0e',
        'src/third_party/lss':
            Var('git_url') + '/external/linux-syscall-support/lss.git@e6c7682c40c27527894fbb8bcba38f77edbbb6b7',
        'src/third_party/mtpd/source':
            Var('git_url') + '/chromiumos/platform/mtpd.git@e4e4656e9aa710f0617dab8746ab6116c0506ceb',
        'src/third_party/openssl':
            Var('git_url') + '/chromium/deps/openssl.git@3ad826c02b96a42a49c6ce57347f71274176666a',
        'src/third_party/pyelftools':
            Var('git_url') + '/chromiumos/third_party/pyelftools.git@bdc1d380acd88d4bfaf47265008091483b0d614e',
        'src/third_party/swig/linux':
            Var('git_url') + '/chromium/deps/swig/linux.git@866b8e0e0e0cfe99ebe608260030916ca0c3f92d',
        'src/third_party/undoview':
            Var('git_url') + '/chromium/deps/undoview.git@3ba503e248f3cdbd81b78325a24ece0984637559',
        'src/third_party/xdg-utils':
            Var('git_url') + '/chromium/deps/xdg-utils.git@d80274d5869b17b8c9067a1022e4416ee7ed5e0d',
    },
    'win':
    {
        'src/chrome/tools/test/reference_build/chrome_win':
            Var('git_url') + '/chromium/reference_builds/chrome_win.git@8287e332c3767dce02d9f7ba2f6a0de8c4f80f19',
        'src/third_party/bison':
            Var('git_url') + '/chromium/deps/bison.git@083c9a45e4affdd5464ee2b224c2df649c6e26c3',
        'src/third_party/cygwin':
            Var('git_url') + '/chromium/deps/cygwin.git@c89e446b273697fadf3a10ff1007a97c0b7de6df',
        'src/third_party/gnu_binutils':
            Var('git_url') + '/native_client/deps/third_party/gnu_binutils.git@f4003433b61b25666565690caf3d7a7a1a4ec436',
        'src/third_party/gperf':
            Var('git_url') + '/chromium/deps/gperf.git@d892d79f64f9449770443fb06da49b5a1e5d33c1',
        'src/third_party/lighttpd':
            Var('git_url') + '/chromium/deps/lighttpd.git@9dfa55d15937a688a92cbf2b7a8621b0927d06eb',
        'src/third_party/mingw-w64/mingw/bin':
            Var('git_url') + '/native_client/deps/third_party/mingw-w64/mingw/bin.git@3cc8b140b883a9fe4986d12cfd46c16a093d3527',
        'src/third_party/nacl_sdk_binaries':
            Var('git_url') + '/chromium/deps/nacl_sdk_binaries.git@759dfca03bdc774da7ecbf974f6e2b84f43699a5',
        'src/third_party/nss':
            Var('git_url') + '/chromium/deps/nss.git@c5a167aca715da97e349fc81932019672e05ce61',
        'src/third_party/pefile':
            Var('git_url') + '/external/pefile.git@d0ca75794f69f1d09fd6d31d40ba2f1e9b3b7fb4',
        'src/third_party/perl':
            Var('git_url') + '/chromium/deps/perl.git@ac0d98b5cee6c024b0cffeb4f8f45b6fc5ccdb78',
        'src/third_party/psyco_win32':
            Var('git_url') + '/chromium/deps/psyco_win32.git@f5af9f6910ee5a8075bbaeed0591469f1661d868',
        'src/third_party/swig/win':
            Var('git_url') + '/chromium/deps/swig/win.git@986f013ba518541adf5c839811efb35630a31031',
        'src/third_party/syzygy/binaries':
            Var('git_url') + '/external/sawbuck/syzygy/binaries.git@d38196d737a2308f0d3a36c4ae874ab1166064c8',
        'src/third_party/yasm/binaries':
            Var('git_url') + '/chromium/deps/yasm/binaries.git@52f9b3f4b0aa06da24ef8b123058bb61ee468881',
    },
}

include_rules = [
    '+base',
    '+build',
    '+ipc',
    '+library_loaders',
    '+testing',
    '+third_party/icu/source/common/unicode',
    '+third_party/icu/source/i18n/unicode',
    '+url'
]

skip_child_includes = [
    'breakpad',
    'delegate_execute',
    'metro_driver',
    'native_client_sdk',
    'o3d',
    'pdf',
    'sdch',
    'skia',
    'testing',
    'third_party',
    'v8',
    'win8'
]

hooks = [
    {
    'action':
         [
    'python',
    'src/build/download_nacl_toolchains.py',
    '--no-arm-trusted',
    '--keep'
],
    'pattern':
         '.',
    'name':
         'nacltools'
},
    {
    'action':
         [
    'python',
    'src/build/linux/install-arm-sysroot.py',
    '--linux-only'
],
    'pattern':
         '.',
    'name':
         'sysroot'
},
    {
    'action':
         [
    'python',
    'src/chrome/installer/linux/sysroot_scripts/install-debian.wheezy.sysroot.py',
    '--linux-only',
    '--arch=amd64'
],
    'pattern':
         '.',
    'name':
         'sysroot'
},
    {
    'action':
         [
    'python',
    'src/chrome/installer/linux/sysroot_scripts/install-debian.wheezy.sysroot.py',
    '--linux-only',
    '--arch=i386'
],
    'pattern':
         '.',
    'name':
         'sysroot'
},
    {
    'action':
         [
    'python',
    'src/tools/clang/scripts/update.py',
    '--mac-only'
],
    'pattern':
         '.',
    'name':
         'clang'
},
    {
    'action':
         [
    'python',
    'src/build/win/setup_cygwin_mount.py',
    '--win-only'
],
    'pattern':
         '.',
    'name':
         'cygwin'
},
    {
    'action':
         [
    'python',
    'src/build/util/lastchange.py',
    '-o',
    'src/build/util/LASTCHANGE'
],
    'pattern':
         '.',
    'name':
         'lastchange'
},
    {
    'action':
         [
    'python',
    'src/build/util/lastchange.py',
    '-s',
    'src/third_party/WebKit',
    '-o',
    'src/build/util/LASTCHANGE.blink'
],
    'pattern':
         '.',
    'name':
         'lastchange'
},
    {
    'action':
         [
    'download_from_google_storage',
    '--no_resume',
    '--platform=win32',
    '--no_auth',
    '--bucket',
    'chromium-gn',
    '-s',
    'src/tools/gn/bin/win/gn.exe.sha1'
],
    'pattern':
         'src/tools/gn/bin/win/gn.exe.sha1',
    'name':
         'gn_win'
},
    {
    'action':
         [
    'download_from_google_storage',
    '--no_resume',
    '--platform=darwin',
    '--no_auth',
    '--bucket',
    'chromium-gn',
    '-s',
    'src/tools/gn/bin/mac/gn.sha1'
],
    'pattern':
         'src/tools/gn/bin/mac/gn.sha1',
    'name':
         'gn_mac'
},
    {
    'action':
         [
    'download_from_google_storage',
    '--no_resume',
    '--platform=linux*',
    '--no_auth',
    '--bucket',
    'chromium-gn',
    '-s',
    'src/tools/gn/bin/linux/gn.sha1'
],
    'pattern':
         'src/tools/gn/bin/linux/gn.sha1',
    'name':
         'gn_linux'
},
    {
    'action':
         [
    'download_from_google_storage',
    '--no_resume',
    '--platform=linux*',
    '--no_auth',
    '--bucket',
    'chromium-gn',
    '-s',
    'src/tools/gn/bin/linux/gn32.sha1'
],
    'pattern':
         'src/tools/gn/bin/linux/gn32.sha1',
    'name':
         'gn_linux32'
},
    {
    'action':
         [
    'download_from_google_storage',
    '--no_resume',
    '--platform=win32',
    '--no_auth',
    '--bucket',
    'chromium-clang-format',
    '-s',
    'src/third_party/clang_format/bin/win/clang-format.exe.sha1'
],
    'pattern':
         'src/third_party/clang_format/bin/win/clang-format.exe.sha1',
    'name':
         'clang_format_win'
},
    {
    'action':
         [
    'download_from_google_storage',
    '--no_resume',
    '--platform=darwin',
    '--no_auth',
    '--bucket',
    'chromium-clang-format',
    '-s',
    'src/third_party/clang_format/bin/mac/clang-format.sha1'
],
    'pattern':
         'src/third_party/clang_format/bin/mac/clang-format.sha1',
    'name':
         'clang_format_mac'
},
    {
    'action':
         [
    'download_from_google_storage',
    '--no_resume',
    '--platform=linux*',
    '--no_auth',
    '--bucket',
    'chromium-clang-format',
    '-s',
    'src/third_party/clang_format/bin/linux/clang-format.sha1'
],
    'pattern':
         'src/third_party/clang_format/bin/linux/clang-format.sha1',
    'name':
         'clang_format_linux'
},
    {
    'action':
         [
    'download_from_google_storage',
    '--no_resume',
    '--platform=linux*',
    '--no_auth',
    '--bucket',
    'chromium-eu-strip',
    '-s',
    'src/build/linux/bin/eu-strip.sha1'
],
    'pattern':
         'src/build/linux/bin/eu-strip.sha1',
    'name':
         'eu-strip'
},
    {
    'action':
         [
    'python',
    'src/build/gyp_chromium'
],
    'pattern':
         '.',
    'name':
         'gyp'
},
    {
    'action':
         [
    'python',
    'src/build/landmines.py'
],
    'pattern':
         '.',
    'name':
         'landmines'
}
]<|MERGE_RESOLUTION|>--- conflicted
+++ resolved
@@ -11,11 +11,7 @@
     'git_url':
          'https://chromium.googlesource.com',
     'webkit_rev':
-<<<<<<< HEAD
-         '@6281accb5726c2f9ac4d68425dfcde2bdd3ad9f9'
-=======
          '@d432b7a3e4c27a9a1ef40940a7861059bbfa5e43'
->>>>>>> d604c87b
 }
 
 deps = {
@@ -84,11 +80,7 @@
     'src/third_party/libexif/sources':
         Var('git_url') + '/chromium/deps/libexif/sources.git@d815c325bab0d1871d4c7e70600ecdfdab07db9e',
     'src/third_party/libjingle/source/talk':
-<<<<<<< HEAD
-        Var('git_url') + '/external/webrtc/trunk/talk.git@574db8473cbfd3995a5db5b102532265f4a3d8c9',
-=======
         Var('git_url') + '/external/webrtc/stable/talk.git@d5045419d75f9642622c4598ca35bfbad054875b',
->>>>>>> d604c87b
     'src/third_party/libjpeg_turbo':
         Var('git_url') + '/chromium/deps/libjpeg_turbo.git@7220379786c6b814b6b887478fa440bb392e8251',
     'src/third_party/libphonenumber/src/phonenumbers':
@@ -100,13 +92,9 @@
     'src/third_party/libsrtp':
         Var('git_url') + '/chromium/deps/libsrtp.git@c3261b9d0df2c7371f4acc28008ec0c891e44faf',
     'src/third_party/libvpx':
-<<<<<<< HEAD
-        Var('git_url') + '/chromium/deps/libvpx.git@1820fa680bfb74a082ca69d0b3e9b490da931ef6',
+        Var('git_url') + '/chromium/deps/libvpx.git@61b7da5ffa1f569d1e55a476cf594bfbf659e0bf',
     'src/third_party/libwebm/source':
         Var('git_url') + '/webm/libwebm.git@0f7815b036651e242ec8c2fcfb59fe54f69be1a8',
-=======
-        Var('git_url') + '/chromium/deps/libvpx.git@61b7da5ffa1f569d1e55a476cf594bfbf659e0bf',
->>>>>>> d604c87b
     'src/third_party/libyuv':
         Var('git_url') + '/external/libyuv.git@02ff4e77e563c4a2eb121f2f8462a647194c1915',
     'src/third_party/mesa/src':
@@ -132,11 +120,7 @@
     'src/third_party/skia/include':
         Var('git_url') + '/external/skia/include.git@0c849719cc6dbe6842b95331869f9a96c7256b7e',
     'src/third_party/skia/src':
-<<<<<<< HEAD
-        Var('git_url') + '/external/skia/src.git@feb99994121b9d9bf758467d75298b1ee560ef9d',
-=======
         Var('git_url') + '/external/skia/src.git@a601e8e7f38394bda5962fbfc82efab6069c3a9d',
->>>>>>> d604c87b
     'src/third_party/smhasher/src':
         Var('git_url') + '/external/smhasher.git@b52816cce35fbfdda7d56c533cf53d15201513e3',
     'src/third_party/snappy/src':
@@ -156,11 +140,7 @@
     'src/third_party/webpagereplay':
         Var('git_url') + '/external/web-page-replay.git@14c8990aca4f96d15edef7031e6dfbfbc7b02381',
     'src/third_party/webrtc':
-<<<<<<< HEAD
-        Var('git_url') + '/external/webrtc/trunk/webrtc.git@9afb6cf27274c98d001f8822c0826e08e20c40c8',
-=======
         Var('git_url') + '/external/webrtc/stable/webrtc.git@187a0704401d2dba286c9a3741630eae43bc0967',
->>>>>>> d604c87b
     'src/third_party/yasm/source/patched-yasm':
         Var('git_url') + '/chromium/deps/yasm/patched-yasm.git@c960eb11ccda80b10ed50be39df4f0663b371d1d',
     'src/tools/deps2git':
@@ -168,21 +148,13 @@
     'src/tools/grit':
         Var('git_url') + '/external/grit-i18n.git@e297aa63727b070e6095c669fcb79cc5a996ced7',
     'src/tools/gyp':
-<<<<<<< HEAD
-        Var('git_url') + '/external/gyp.git@e540e6ab6291d4e63f262c8169ef0d0aae11dbec',
-=======
         Var('git_url') + '/external/gyp.git@39626c13fd9ef4069910f67ba37c901e67a36f48',
->>>>>>> d604c87b
     'src/tools/page_cycler/acid3':
         Var('git_url') + '/chromium/deps/acid3.git@6be0a66a1ebd7ebc5abc1b2f405a945f6d871521',
     'src/tools/swarming_client':
         Var('git_url') + '/external/swarming.client.git@f9538eebbc82bdfed4768cde388c8ae8a1ac3209',
     'src/v8':
-<<<<<<< HEAD
-        Var('git_url') + '/external/v8.git@6f1040e5c87d24f21c8afc2e08dc26cd1bfc5d1f',
-=======
         Var('git_url') + '/external/v8.git@d84e07212114277a7bda1e3f06c8db98bff10e1f',
->>>>>>> d604c87b
 }
 
 deps_os = {
