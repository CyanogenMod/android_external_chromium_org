# DO NOT EDIT EXCEPT FOR LOCAL TESTING.
# THIS IS A GENERATED FILE.
# ALL MANUAL CHANGES WILL BE OVERWRITTEN.
# SEE http://code.google.com/p/chromium/wiki/UsingGit
# FOR HOW TO ROLL DEPS
vars = {
    'git_url':
         'https://chromium.googlesource.com',
<<<<<<< HEAD
    'webtech_devx_url':
         'https://webtech-devx.qualcomm.com/swe/packages',
=======
    'webkit_rev':
         '@13e1af0b920f0bc8425238b1961bbd28e2c88c9a',
    'angle_revision':
         'bc75f36b04c8bab99bcecf8cdca16ecee3ac58ee'
>>>>>>> 2cec5dac
}

deps = {
    'src/breakpad/src':
        Var('git_url') + '/external/google-breakpad/src.git@17f614cd8365f5b78577ffcc237300a970db9813',
    'src/buildtools':
        Var('git_url') + '/chromium/buildtools.git@48edf30c463fc41fb9fb0926f8466b473cb177fa',
    'src/chrome/browser/resources/pdf/html_office':
        Var('git_url') + '/chromium/html-office-public.git@eeff97614f65e0578529490d44d412032c3d7359',
    'src/chrome/test/data/extensions/api_test/permissions/nacl_enabled/bin':
        Var('git_url') + '/native_client/src/native_client/tests/prebuilt.git@3e17365176c94624f46cace174f61834b7f3c35d',
    'src/chrome/test/data/perf/canvas_bench':
        Var('git_url') + '/chromium/canvas_bench.git@a7b40ea5ae0239517d78845a5fc9b12976bfc732',
    'src/chrome/test/data/perf/frame_rate/content':
        Var('git_url') + '/chromium/frame_rate/content.git@c10272c88463efeef6bb19c9ec07c42bc8fe22b9',
    'src/media/cdm/ppapi/api':
        Var('git_url') + '/chromium/cdm.git@41c8183a3966a17b440dbe606cb2840e1b7ce884',
    'src/native_client':
        Var('git_url') + '/native_client/src/native_client.git@4a2be76975082aad3f769115f23661acca318949',
    'src/sdch/open-vcdiff':
        Var('git_url') + '/external/open-vcdiff.git@438f2a5be6d809bc21611a94cd37bfc8c28ceb33',
    'src/testing/gmock':
        Var('git_url') + '/external/googlemock.git@896ba0e03f520fb9b6ed582bde2bd00847e3c3f2',
    'src/testing/gtest':
        Var('git_url') + '/external/googletest.git@4650552ff637bb44ecf7784060091cbed3252211',
    'src/third_party/WebKit':
        Var('git_url') + '/chromium/blink.git@63d7de87e9173b7174c13efe50a20bdfaf819c0e',
    'src/third_party/WebKit/LayoutTests/w3c/csswg-test':
        Var('git_url') + '/external/w3c/csswg-test.git@f9b9daa33eac525923e941333d389fcb42f9b19f',
    'src/third_party/WebKit/LayoutTests/w3c/web-platform-tests':
        Var('git_url') + '/external/w3c/web-platform-tests.git@6c7bd34e408ff69687a95d75b7e562fa84148997',
    'src/third_party/angle':
        Var('git_url') + '/angle/angle.git@daf565720b9e26a004e8716a3f52d4a63b988217',
    'src/third_party/bidichecker':
        Var('git_url') + '/external/bidichecker/lib.git@97f2aa645b74c28c57eca56992235c79850fa9e0',
    'src/third_party/boringssl/src':
        'https://boringssl.googlesource.com/boringssl.git@c3d79605ab06cffa87877bcfe0792f767bde8b90',
    'src/third_party/brotli/src':
        Var('git_url') + '/external/font-compression-reference.git@6cef49677dc4c650ef6e3f56041e0a41803afa8c',
    'src/third_party/cacheinvalidation/src':
        Var('git_url') + '/external/google-cache-invalidation-api/src.git@50c0a8563b62f6e3b780da14f82246d192f9c1e0',
    'src/third_party/cld_2/src':
        Var('git_url') + '/external/cld2.git@7f791121dc058422ac6bb945b7e655e4ce24f473',
    'src/third_party/colorama/src':
        Var('git_url') + '/external/colorama.git@799604a1041e9b3bc5d2789ecbd7e8db2e18e6b8',
    'src/third_party/ffmpeg':
        Var('git_url') + '/chromium/third_party/ffmpeg.git@5961d8ac36f995dc3162aff7f8039ef7d772aaac',
    'src/third_party/flac':
        Var('git_url') + '/chromium/deps/flac.git@0635a091379d9677f1ddde5f2eec85d0f096f219',
    'src/third_party/hunspell':
        Var('git_url') + '/chromium/deps/hunspell.git@c956c0e97af00ef789afb2f64d02c9a5a50e6eb1',
    'src/third_party/hunspell_dictionaries':
        Var('git_url') + '/chromium/deps/hunspell_dictionaries.git@4560bdd463a3500e2334e85c8a0e9e5d5d6774e7',
    'src/third_party/icu':
        Var('git_url') + '/chromium/deps/icu52.git@971ddd47c2c9893e121d09463edd41da1041a140',
    'src/third_party/jsoncpp/source/include':
        Var('git_url') + '/external/jsoncpp/jsoncpp/include.git@b0dd48e02b6e6248328db78a65b5c601f150c349',
    'src/third_party/jsoncpp/source/src/lib_json':
        Var('git_url') + '/external/jsoncpp/jsoncpp/src/lib_json.git@a8caa51ba2f80971a45880425bf2ae864a786784',
    'src/third_party/leveldatabase/src':
        Var('git_url') + '/external/leveldb.git@3f77584eb3f9754bbb7079070873ece3f30a1e6b',
    'src/third_party/libaddressinput/src':
        Var('git_url') + '/external/libaddressinput.git@5e0f1290b83e59c0b3b0b3d23c060f1b134a1364',
    'src/third_party/libc++/trunk':
        Var('git_url') + '/chromium/llvm-project/libcxx.git@e785ef19637f88c5e3e9926fabd8a64cd7eac49d',
    'src/third_party/libc++abi/trunk':
        Var('git_url') + '/chromium/llvm-project/libcxxabi.git@062ba40d41870a04e0aefb64f8122e91aa824147',
    'src/third_party/libexif/sources':
        Var('git_url') + '/chromium/deps/libexif/sources.git@ed98343daabd7b4497f97fda972e132e6877c48a',
    'src/third_party/libjingle/source/talk':
<<<<<<< HEAD
        Var('git_url') + '/external/webrtc/trunk/talk.git@efd27186aa24d34d64f638993fd70f3e3c4a6ce7',
=======
        Var('git_url') + '/external/webrtc/trunk/talk.git@3541181607ffe656d8db759a6095864d9f72248d',
>>>>>>> 2cec5dac
    'src/third_party/libjpeg_turbo':
        Var('git_url') + '/chromium/deps/libjpeg_turbo.git@841fff8cddd73c0d6b966902f83bea7ad366bd4b',
    'src/third_party/libphonenumber/src/phonenumbers':
        Var('git_url') + '/external/libphonenumber/cpp/src/phonenumbers.git@8d8b5b3b2035197795d27573d4cf566b5d9ad689',
    'src/third_party/libphonenumber/src/resources':
        Var('git_url') + '/external/libphonenumber/resources.git@de095548d2ae828a414e01f3951bfefba902b4e4',
    'src/third_party/libphonenumber/src/test':
        Var('git_url') + '/external/libphonenumber/cpp/test.git@883b7b86541d64b2691f7c0e65facb0b08db73e8',
    'src/third_party/libsrtp':
        Var('git_url') + '/chromium/deps/libsrtp.git@662d81de5cbf3667f1baaafe051b8b4ab0b12fe2',
    'src/third_party/libvpx':
<<<<<<< HEAD
        Var('git_url') + '/chromium/deps/libvpx.git@c80ba6db62e8a8228e808cb3a52fcacf657833b8',
=======
        Var('git_url') + '/chromium/deps/libvpx.git@962354ec5b594c9dc0173a57266ae9db6c74434d',
>>>>>>> 2cec5dac
    'src/third_party/libwebm/source':
        Var('git_url') + '/webm/libwebm.git@0d4cb404ea4195e5e21d04db2c955615535ce62e',
    'src/third_party/libyuv':
        Var('git_url') + '/external/libyuv.git@455c66b4375d72984b79249616d0a708ad568894',
    'src/third_party/mesa/src':
        Var('git_url') + '/chromium/deps/mesa.git@457812d99a213dedf1c4cd38018ff48118d0c44f',
    'src/third_party/openmax_dl':
        Var('git_url') + '/external/webrtc/deps/third_party/openmax.git@fc5a4dc924253ebeaefadf3f326149e939618aaa',
    'src/third_party/openssl':
        Var('git_url') + '/chromium/deps/openssl.git@c9613e3123ff035683f45163af142817b38d03b6',
    'src/third_party/opus/src':
        Var('git_url') + '/chromium/deps/opus.git@cae696156f1e60006e39821e79a1811ae1933c69',
    'src/third_party/ots':
        Var('git_url') + '/external/ots.git@98897009f3ea8a5fa3e20a4a74977da7aaa8e61a',
    'src/third_party/pdfium':
        'https://pdfium.googlesource.com/pdfium.git@2fd7b0be4473f4c9877fed2c2ade403c71ded395',
    'src/third_party/pyftpdlib/src':
        Var('git_url') + '/external/pyftpdlib.git@2be6d65e31c7ee6320d059f581f05ae8d89d7e45',
    'src/third_party/pywebsocket/src':
        Var('git_url') + '/external/pywebsocket/src.git@cb349e87ddb30ff8d1fa1a89be39cec901f4a29c',
    'src/third_party/safe_browsing/testing':
        Var('git_url') + '/external/google-safe-browsing/testing.git@9d7e8064f3ca2e45891470c9b5b1dce54af6a9d6',
    'src/third_party/scons-2.0.1':
        Var('git_url') + '/native_client/src/third_party/scons-2.0.1.git@1c1550e17fc26355d08627fbdec13d8291227067',
    'src/third_party/sfntly/cpp/src':
        Var('git_url') + '/external/sfntly/cpp/src.git@1bdaae8fc788a5ac8936d68bf24f37d977a13dac',
    'src/third_party/skia':
        Var('git_url') + '/skia.git@5a246bb48708cfdbf5b63f8df7e2b09b3704cae4',
    'src/third_party/smhasher/src':
        Var('git_url') + '/external/smhasher.git@e87738e57558e0ec472b2fc3a643b838e5b6e88f',
    'src/third_party/snappy/src':
        Var('git_url') + '/external/snappy.git@762bb32f0c9d2f31ba4958c7c0933d22e80c20bf',
    'src/third_party/speex':
        Var('git_url') + '/chromium/deps/speex.git@5260621c36c227209c7ba64ea71ca3418cf9e2b4',
    'src/third_party/swig/Lib':
        Var('git_url') + '/chromium/deps/swig/Lib.git@f2a695d52e61e6a8d967731434f165ed400f0d69',
    'src/third_party/trace-viewer':
        Var('git_url') + '/external/trace-viewer.git@5f89b7cd5732ddf7e783bb6c9fe57bb8a7cf74e2',
    'src/third_party/usrsctp/usrsctplib':
        Var('git_url') + '/external/usrsctplib.git@e6e18333da18c5bb7de7e9189e53403e2ffa7023',
    'src/third_party/webdriver/pylib':
        Var('git_url') + '/external/selenium/py.git@5fd78261a75fe08d27ca4835fb6c5ce4b42275bd',
    'src/third_party/webgl/src':
        Var('git_url') + '/external/khronosgroup/webgl.git@c81b6b214549bfeb475c25bf1de7bd3096c5d1c3',
    'src/third_party/webpagereplay':
        Var('git_url') + '/external/web-page-replay.git@b62c02d3b64cf00a2f65a82cca0721aa42c3d6ad',
    'src/third_party/webrtc':
<<<<<<< HEAD
        Var('git_url') + '/external/webrtc/trunk/webrtc.git@73210a5d76095cb505c981d31e7017cf1bfde0ac',
=======
        Var('git_url') + '/external/webrtc/trunk/webrtc.git@c1696da9a74c7ed4ed793ce993352bd370cfc414',
>>>>>>> 2cec5dac
    'src/third_party/yasm/source/patched-yasm':
        Var('git_url') + '/chromium/deps/yasm/patched-yasm.git@c960eb11ccda80b10ed50be39df4f0663b371d1d',
    'src/tools/deps2git':
        Var('git_url') + '/chromium/tools/deps2git.git@f04828eb0b5acd3e7ad983c024870f17f17b06d9',
    'src/tools/grit':
        Var('git_url') + '/external/grit-i18n.git@6a46b04d35eade32b1270392317dca516c9dd56d',
    'src/tools/gyp':
<<<<<<< HEAD
        Var('git_url') + '/external/gyp.git@f4e85b89be52c4e77ebbca08b2c532afeff9e4ed',
=======
        Var('git_url') + '/external/gyp.git@ed274e3ea5885bc28cf6249e848cf696d0e89263',
>>>>>>> 2cec5dac
    'src/tools/page_cycler/acid3':
        Var('git_url') + '/chromium/deps/acid3.git@6be0a66a1ebd7ebc5abc1b2f405a945f6d871521',
    'src/tools/swarming_client':
        Var('git_url') + '/external/swarming.client.git@bbf1fcca7932d92cca9d7dab46ea271a7f6d61fb',
    'src/v8':
<<<<<<< HEAD
        Var('git_url') + '/external/v8.git@aafa68b14ef484cf054334c643f46d829dbcd912',
    'src/third_party/llvm-snapdragon':
        Var('webtech_devx_url') + '/llvm-snapdragon.git@40653a45a211c6037e2f0635916dce34a73bc9da',
=======
        Var('git_url') + '/external/v8.git@f284b29e37d97d7ee9128055862179dcbda7e398',
>>>>>>> 2cec5dac
}

deps_os = {
    'android':
    {
        'src/third_party/android_tools':
<<<<<<< HEAD
            Var('git_url') + '/android_tools.git@a1e7117dabbe7066f9ab9f5066830b194b57f409',
=======
            Var('git_url') + '/android_tools.git@31869996507de16812bb53a3d0aaa15cd6194c16',
>>>>>>> 2cec5dac
        'src/third_party/aosp':
            Var('git_url') + '/chromium/deps/aosp.git@bbafe5155dff86bbba1e92b42a073ffcfcfbf28c',
        'src/third_party/apache-mime4j':
            Var('git_url') + '/chromium/deps/apache-mime4j.git@28cb1108bff4b6cf0a2e86ff58b3d025934ebe3a',
        'src/third_party/eyesfree/src/android/java/src/com/googlecode/eyesfree/braille':
            Var('git_url') + '/external/eyes-free/braille/client/src/com/googlecode/eyesfree/braille.git@77bf6edb0138e3a38a2772248696f130dab45e34',
        'src/third_party/findbugs':
            Var('git_url') + '/chromium/deps/findbugs.git@7f69fa78a6db6dc31866d09572a0e356e921bf12',
        'src/third_party/freetype':
            Var('git_url') + '/chromium/src/third_party/freetype.git@a2b9955b49034a51dfbc8bf9f4e9d312149cecac',
        'src/third_party/guava/src':
            Var('git_url') + '/external/guava-libraries.git@c523556ab7d0f05afadebd20e7768d4c16af8771',
        'src/third_party/httpcomponents-client':
            Var('git_url') + '/chromium/deps/httpcomponents-client.git@285c4dafc5de0e853fa845dce5773e223219601c',
        'src/third_party/httpcomponents-core':
            Var('git_url') + '/chromium/deps/httpcomponents-core.git@9f7180a96f8fa5cab23f793c14b413356d419e62',
        'src/third_party/jarjar':
            Var('git_url') + '/chromium/deps/jarjar.git@befc8e4ac7cdc715802cd383041ba0311ad8ea21',
        'src/third_party/jsr-305/src':
            Var('git_url') + '/external/jsr-305.git@642c508235471f7220af6d5df2d3210e3bfc0919',
        'src/third_party/lss':
            Var('git_url') + '/external/linux-syscall-support/lss.git@952107fa7cea0daaabead28c0e92d579bee517eb',
    },
    'ios':
    {
        'src/build/util/support':
            None,
        'src/chrome/test/data/extensions/api_test/permissions/nacl_enabled/bin':
            None,
        'src/chrome/test/data/perf/canvas_bench':
            None,
        'src/chrome/test/data/perf/frame_rate/content':
            None,
        'src/media/cdm/ppapi/api':
            None,
        'src/native_client':
            None,
        'src/native_client/src/third_party/ppapi':
            None,
        'src/testing/iossim/third_party/class-dump':
            Var('git_url') + '/chromium/deps/class-dump.git@89bd40883c767584240b4dade8b74e6f57b9bdab',
        'src/third_party/WebKit/LayoutTests/w3c/csswg-test':
            None,
        'src/third_party/WebKit/LayoutTests/w3c/web-platform-tests':
            None,
        'src/third_party/bidichecker':
            None,
        'src/third_party/brotli/src':
            None,
        'src/third_party/cld_2/src':
            None,
        'src/third_party/ffmpeg':
            None,
        'src/third_party/google_toolbox_for_mac/src':
            Var('git_url') + '/external/google-toolbox-for-mac.git@704fb56df6a9a0884801045a158e021945d9d991',
        'src/third_party/hunspell':
            None,
        'src/third_party/hunspell_dictionaries':
            None,
        'src/third_party/libc++/trunk':
            None,
        'src/third_party/libc++abi/trunk':
            None,
        'src/third_party/libexif/sources':
            None,
        'src/third_party/libjpeg_turbo':
            None,
        'src/third_party/libsrtp':
            None,
        'src/third_party/mesa/src':
            None,
        'src/third_party/nss':
            Var('git_url') + '/chromium/deps/nss.git@4a442d04bfa2659a888c6e110f3043cecdba12cf',
        'src/third_party/openmax_dl':
            None,
        'src/third_party/opus/src':
            None,
        'src/third_party/ots':
            None,
        'src/third_party/pymox/src':
            None,
        'src/third_party/safe_browsing/testing':
            None,
        'src/third_party/scons-2.0.1':
            None,
        'src/third_party/sfntly/cpp/src':
            None,
        'src/third_party/speex':
            None,
        'src/third_party/swig/Lib':
            None,
        'src/third_party/usrsctp/usrsctplib':
            None,
        'src/third_party/v8-i18n':
            None,
        'src/third_party/webdriver/pylib':
            None,
        'src/third_party/webgl':
            None,
        'src/third_party/webpagereplay':
            None,
        'src/third_party/yasm/source/patched-yasm':
            None,
        'src/tools/page_cycler/acid3':
            None,
        'src/v8':
            None,
    },
    'mac':
    {
        'src/chrome/installer/mac/third_party/xz/xz':
            Var('git_url') + '/chromium/deps/xz.git@eecaf55632ca72e90eb2641376bce7cdbc7284f7',
        'src/chrome/tools/test/reference_build/chrome_mac':
            Var('git_url') + '/chromium/reference_builds/chrome_mac.git@43a9e3be5957581876a77de737bb82c568e37fd7',
        'src/third_party/google_toolbox_for_mac/src':
            Var('git_url') + '/external/google-toolbox-for-mac.git@704fb56df6a9a0884801045a158e021945d9d991',
        'src/third_party/lighttpd':
            Var('git_url') + '/chromium/deps/lighttpd.git@9dfa55d15937a688a92cbf2b7a8621b0927d06eb',
        'src/third_party/nss':
            Var('git_url') + '/chromium/deps/nss.git@4a442d04bfa2659a888c6e110f3043cecdba12cf',
        'src/third_party/pdfsqueeze':
            Var('git_url') + '/external/pdfsqueeze.git@5936b871e6a087b7e50d4cbcb122378d8a07499f',
        'src/third_party/swig/mac':
            Var('git_url') + '/chromium/deps/swig/mac.git@1b182eef16df2b506f1d710b34df65d55c1ac44e',
    },
    'unix':
    {
        'src/chrome/tools/test/reference_build/chrome_linux':
            Var('git_url') + '/chromium/reference_builds/chrome_linux64.git@34e237c7cd03bac41e45a3148bc010d55cb79c95',
        'src/third_party/chromite':
            Var('git_url') + '/chromiumos/chromite.git@9350f2b004f2301477b76727b8c935aa8481c9f5',
        'src/third_party/cros_system_api':
            Var('git_url') + '/chromiumos/platform/system_api.git@690c6b9702d7bcc761ae2d8976fe77e547255481',
        'src/third_party/fontconfig/src':
            Var('git_url') + '/external/fontconfig.git@f16c3118e25546c1b749f9823c51827a60aeb5c1',
        'src/third_party/freetype2/src':
            Var('git_url') + '/chromium/src/third_party/freetype2.git@d699c2994ecc178c4ed05ac2086061b2034c2178',
        'src/third_party/liblouis/src':
            Var('git_url') + '/external/liblouis.git@3c2daee56250162e5a75830871601d74328d39f5',
        'src/third_party/lss':
            Var('git_url') + '/external/linux-syscall-support/lss.git@952107fa7cea0daaabead28c0e92d579bee517eb',
        'src/third_party/pyelftools':
            Var('git_url') + '/chromiumos/third_party/pyelftools.git@bdc1d380acd88d4bfaf47265008091483b0d614e',
        'src/third_party/swig/linux':
            Var('git_url') + '/chromium/deps/swig/linux.git@866b8e0e0e0cfe99ebe608260030916ca0c3f92d',
        'src/third_party/undoview':
            Var('git_url') + '/chromium/deps/undoview.git@3ba503e248f3cdbd81b78325a24ece0984637559',
        'src/third_party/xdg-utils':
            Var('git_url') + '/chromium/deps/xdg-utils.git@d80274d5869b17b8c9067a1022e4416ee7ed5e0d',
    },
    'win':
    {
        'src/chrome/tools/test/reference_build/chrome_win':
            Var('git_url') + '/chromium/reference_builds/chrome_win.git@57da26d38da00176d3cebf52b5abc1c127880a31',
        'src/third_party/bison':
            Var('git_url') + '/chromium/deps/bison.git@083c9a45e4affdd5464ee2b224c2df649c6e26c3',
        'src/third_party/cygwin':
            Var('git_url') + '/chromium/deps/cygwin.git@c89e446b273697fadf3a10ff1007a97c0b7de6df',
        'src/third_party/gnu_binutils':
            Var('git_url') + '/native_client/deps/third_party/gnu_binutils.git@f4003433b61b25666565690caf3d7a7a1a4ec436',
        'src/third_party/gperf':
            Var('git_url') + '/chromium/deps/gperf.git@d892d79f64f9449770443fb06da49b5a1e5d33c1',
        'src/third_party/lighttpd':
            Var('git_url') + '/chromium/deps/lighttpd.git@9dfa55d15937a688a92cbf2b7a8621b0927d06eb',
        'src/third_party/mingw-w64/mingw/bin':
            Var('git_url') + '/native_client/deps/third_party/mingw-w64/mingw/bin.git@3cc8b140b883a9fe4986d12cfd46c16a093d3527',
        'src/third_party/nacl_sdk_binaries':
            Var('git_url') + '/chromium/deps/nacl_sdk_binaries.git@759dfca03bdc774da7ecbf974f6e2b84f43699a5',
        'src/third_party/nss':
            Var('git_url') + '/chromium/deps/nss.git@4a442d04bfa2659a888c6e110f3043cecdba12cf',
        'src/third_party/pefile':
            Var('git_url') + '/external/pefile.git@72c6ae42396cb913bcab63c15585dc3b5c3f92f1',
        'src/third_party/perl':
            Var('git_url') + '/chromium/deps/perl.git@ac0d98b5cee6c024b0cffeb4f8f45b6fc5ccdb78',
        'src/third_party/psyco_win32':
            Var('git_url') + '/chromium/deps/psyco_win32.git@f5af9f6910ee5a8075bbaeed0591469f1661d868',
        'src/third_party/swig/win':
            Var('git_url') + '/chromium/deps/swig/win.git@986f013ba518541adf5c839811efb35630a31031',
        'src/third_party/yasm/binaries':
            Var('git_url') + '/chromium/deps/yasm/binaries.git@52f9b3f4b0aa06da24ef8b123058bb61ee468881',
    },
}

include_rules = [
    '+base',
    '+build',
    '+ipc',
    '+library_loaders',
    '+testing',
    '+third_party/icu/source/common/unicode',
    '+third_party/icu/source/i18n/unicode',
    '+url'
]

skip_child_includes = [
    'breakpad',
    'delegate_execute',
    'metro_driver',
    'native_client_sdk',
    'o3d',
    'sdch',
    'skia',
    'testing',
    'third_party',
    'v8',
    'win8'
]

hooks = [
    {
    'action':
         [
    'python',
    'src/build/landmines.py'
],
    'pattern':
         '.',
    'name':
         'landmines'
},
    {
    'action':
         [
    'python',
    'src/build/download_nacl_toolchains.py',
    '--exclude',
    'arm_trusted'
],
    'pattern':
         '.',
    'name':
         'nacltools'
},
    {
    'action':
         [
    'python',
    'src/build/linux/install-arm-sysroot.py',
    '--linux-only'
],
    'pattern':
         '.',
    'name':
         'sysroot'
},
    {
    'action':
         [
    'python',
    'src/chrome/installer/linux/sysroot_scripts/install-debian.wheezy.sysroot.py',
    '--linux-only',
    '--arch=amd64'
],
    'pattern':
         '.',
    'name':
         'sysroot'
},
    {
    'action':
         [
    'python',
    'src/chrome/installer/linux/sysroot_scripts/install-debian.wheezy.sysroot.py',
    '--linux-only',
    '--arch=i386'
],
    'pattern':
         '.',
    'name':
         'sysroot'
},
    {
    'action':
         [
    'python',
    'src/tools/clang/scripts/update.py',
    '--if-needed'
],
    'pattern':
         '.',
    'name':
         'clang'
},
    {
    'action':
         [
    'python',
    'src/build/vs_toolchain.py',
    'update'
],
    'pattern':
         '.',
    'name':
         'win_toolchain'
},
    {
    'action':
         [
    'python',
    'src/build/util/lastchange.py',
    '-o',
    'src/build/util/LASTCHANGE'
],
    'pattern':
         '.',
    'name':
         'lastchange'
},
    {
    'action':
         [
    'python',
    'src/build/util/lastchange.py',
    '-s',
    'src/third_party/WebKit',
    '-o',
    'src/build/util/LASTCHANGE.blink'
],
    'pattern':
         '.',
    'name':
         'lastchange'
},
    {
    'action':
         [
    'download_from_google_storage',
    '--no_resume',
    '--platform=win32',
    '--no_auth',
    '--bucket',
    'chromium-gn',
    '-s',
    'src/buildtools/win/gn.exe.sha1'
],
    'pattern':
         '.',
    'name':
         'gn_win'
},
    {
    'action':
         [
    'download_from_google_storage',
    '--no_resume',
    '--platform=darwin',
    '--no_auth',
    '--bucket',
    'chromium-gn',
    '-s',
    'src/buildtools/mac/gn.sha1'
],
    'pattern':
         '.',
    'name':
         'gn_mac'
},
    {
    'action':
         [
    'download_from_google_storage',
    '--no_resume',
    '--platform=linux*',
    '--no_auth',
    '--bucket',
    'chromium-gn',
    '-s',
    'src/buildtools/linux32/gn.sha1'
],
    'pattern':
         '.',
    'name':
         'gn_linux32'
},
    {
    'action':
         [
    'download_from_google_storage',
    '--no_resume',
    '--platform=linux*',
    '--no_auth',
    '--bucket',
    'chromium-gn',
    '-s',
    'src/buildtools/linux64/gn.sha1'
],
    'pattern':
         '.',
    'name':
         'gn_linux64'
},
    {
    'action':
         [
    'python',
    'src/tools/gn/bin/rm_binaries.py'
],
    'pattern':
         '.',
    'name':
         'remove_old_gn_binaries'
},
    {
    'action':
         [
    'download_from_google_storage',
    '--no_resume',
    '--platform=win32',
    '--no_auth',
    '--bucket',
    'chromium-clang-format',
    '-s',
    'src/buildtools/win/clang-format.exe.sha1'
],
    'pattern':
         '.',
    'name':
         'clang_format_win'
},
    {
    'action':
         [
    'download_from_google_storage',
    '--no_resume',
    '--platform=darwin',
    '--no_auth',
    '--bucket',
    'chromium-clang-format',
    '-s',
    'src/buildtools/mac/clang-format.sha1'
],
    'pattern':
         '.',
    'name':
         'clang_format_mac'
},
    {
    'action':
         [
    'download_from_google_storage',
    '--no_resume',
    '--platform=linux*',
    '--no_auth',
    '--bucket',
    'chromium-clang-format',
    '-s',
    'src/buildtools/linux64/clang-format.sha1'
],
    'pattern':
         '.',
    'name':
         'clang_format_linux'
},
    {
    'action':
         [
    'python',
    'src/third_party/binutils/download.py'
],
    'pattern':
         'src/third_party/binutils',
    'name':
         'binutils'
},
    {
    'action':
         [
    'download_from_google_storage',
    '--no_resume',
    '--platform=linux*',
    '--no_auth',
    '--bucket',
    'chromium-eu-strip',
    '-s',
    'src/build/linux/bin/eu-strip.sha1'
],
    'pattern':
         '.',
    'name':
         'eu-strip'
},
    {
    'action':
         [
    'download_from_google_storage',
    '--no_resume',
    '--platform=win32',
    '--no_auth',
    '--bucket',
    'chromium-drmemory',
    '-s',
    'src/third_party/drmemory/drmemory-windows-sfx.exe.sha1'
],
    'pattern':
         '.',
    'name':
         'drmemory'
},
    {
    'action':
         [
    'python',
    'src/build/get_syzygy_binaries.py',
    '--output-dir=src/third_party/syzygy/binaries',
    '--revision=363bc02a09c380b6f5f397606cc0744d85d54a51',
    '--overwrite'
],
    'pattern':
         '.',
    'name':
         'syzygy-binaries'
},
    {
    'action':
         [
    'download_from_google_storage',
    '--no_resume',
    '--platform=win32',
    '--directory',
    '--recursive',
    '--no_auth',
    '--num_threads=16',
    '--bucket',
    'chromium-apache-win32',
    'src/third_party/apache-win32'
],
    'pattern':
         '\\.sha1',
    'name':
         'apache_win32'
},
    {
    'action':
         [
    'python',
    'src/build/gyp_chromium'
],
    'pattern':
         '.',
    'name':
         'gyp'
}
]<|MERGE_RESOLUTION|>--- conflicted
+++ resolved
@@ -6,15 +6,8 @@
 vars = {
     'git_url':
          'https://chromium.googlesource.com',
-<<<<<<< HEAD
     'webtech_devx_url':
          'https://webtech-devx.qualcomm.com/swe/packages',
-=======
-    'webkit_rev':
-         '@13e1af0b920f0bc8425238b1961bbd28e2c88c9a',
-    'angle_revision':
-         'bc75f36b04c8bab99bcecf8cdca16ecee3ac58ee'
->>>>>>> 2cec5dac
 }
 
 deps = {
@@ -41,13 +34,13 @@
     'src/testing/gtest':
         Var('git_url') + '/external/googletest.git@4650552ff637bb44ecf7784060091cbed3252211',
     'src/third_party/WebKit':
-        Var('git_url') + '/chromium/blink.git@63d7de87e9173b7174c13efe50a20bdfaf819c0e',
+        Var('git_url') + '/chromium/blink.git@c44e2b926fc3251da0fd5b9d3a51ba478e4bc235',
     'src/third_party/WebKit/LayoutTests/w3c/csswg-test':
         Var('git_url') + '/external/w3c/csswg-test.git@f9b9daa33eac525923e941333d389fcb42f9b19f',
     'src/third_party/WebKit/LayoutTests/w3c/web-platform-tests':
         Var('git_url') + '/external/w3c/web-platform-tests.git@6c7bd34e408ff69687a95d75b7e562fa84148997',
     'src/third_party/angle':
-        Var('git_url') + '/angle/angle.git@daf565720b9e26a004e8716a3f52d4a63b988217',
+        Var('git_url') + '/angle/angle.git@bc75f36b04c8bab99bcecf8cdca16ecee3ac58ee',
     'src/third_party/bidichecker':
         Var('git_url') + '/external/bidichecker/lib.git@97f2aa645b74c28c57eca56992235c79850fa9e0',
     'src/third_party/boringssl/src':
@@ -85,11 +78,7 @@
     'src/third_party/libexif/sources':
         Var('git_url') + '/chromium/deps/libexif/sources.git@ed98343daabd7b4497f97fda972e132e6877c48a',
     'src/third_party/libjingle/source/talk':
-<<<<<<< HEAD
-        Var('git_url') + '/external/webrtc/trunk/talk.git@efd27186aa24d34d64f638993fd70f3e3c4a6ce7',
-=======
-        Var('git_url') + '/external/webrtc/trunk/talk.git@3541181607ffe656d8db759a6095864d9f72248d',
->>>>>>> 2cec5dac
+        Var('git_url') + '/external/webrtc/trunk/talk.git@2b6e83698c5fc6eaea277fe0a6714a4fa4dbabe1',
     'src/third_party/libjpeg_turbo':
         Var('git_url') + '/chromium/deps/libjpeg_turbo.git@841fff8cddd73c0d6b966902f83bea7ad366bd4b',
     'src/third_party/libphonenumber/src/phonenumbers':
@@ -101,11 +90,7 @@
     'src/third_party/libsrtp':
         Var('git_url') + '/chromium/deps/libsrtp.git@662d81de5cbf3667f1baaafe051b8b4ab0b12fe2',
     'src/third_party/libvpx':
-<<<<<<< HEAD
-        Var('git_url') + '/chromium/deps/libvpx.git@c80ba6db62e8a8228e808cb3a52fcacf657833b8',
-=======
-        Var('git_url') + '/chromium/deps/libvpx.git@962354ec5b594c9dc0173a57266ae9db6c74434d',
->>>>>>> 2cec5dac
+        Var('git_url') + '/chromium/deps/libvpx.git@44244bf2ef0ed9be8fd083c1c890b9d68ae6f507',
     'src/third_party/libwebm/source':
         Var('git_url') + '/webm/libwebm.git@0d4cb404ea4195e5e21d04db2c955615535ce62e',
     'src/third_party/libyuv':
@@ -153,11 +138,7 @@
     'src/third_party/webpagereplay':
         Var('git_url') + '/external/web-page-replay.git@b62c02d3b64cf00a2f65a82cca0721aa42c3d6ad',
     'src/third_party/webrtc':
-<<<<<<< HEAD
-        Var('git_url') + '/external/webrtc/trunk/webrtc.git@73210a5d76095cb505c981d31e7017cf1bfde0ac',
-=======
-        Var('git_url') + '/external/webrtc/trunk/webrtc.git@c1696da9a74c7ed4ed793ce993352bd370cfc414',
->>>>>>> 2cec5dac
+        Var('git_url') + '/external/webrtc/trunk/webrtc.git@d429d63e93665bd765a6ecbd732279848e45f4c8',
     'src/third_party/yasm/source/patched-yasm':
         Var('git_url') + '/chromium/deps/yasm/patched-yasm.git@c960eb11ccda80b10ed50be39df4f0663b371d1d',
     'src/tools/deps2git':
@@ -165,34 +146,22 @@
     'src/tools/grit':
         Var('git_url') + '/external/grit-i18n.git@6a46b04d35eade32b1270392317dca516c9dd56d',
     'src/tools/gyp':
-<<<<<<< HEAD
-        Var('git_url') + '/external/gyp.git@f4e85b89be52c4e77ebbca08b2c532afeff9e4ed',
-=======
-        Var('git_url') + '/external/gyp.git@ed274e3ea5885bc28cf6249e848cf696d0e89263',
->>>>>>> 2cec5dac
+        Var('git_url') + '/external/gyp.git@34760361b0b1446d4f126cc399ee16df1829d8c0',
     'src/tools/page_cycler/acid3':
         Var('git_url') + '/chromium/deps/acid3.git@6be0a66a1ebd7ebc5abc1b2f405a945f6d871521',
     'src/tools/swarming_client':
         Var('git_url') + '/external/swarming.client.git@bbf1fcca7932d92cca9d7dab46ea271a7f6d61fb',
     'src/v8':
-<<<<<<< HEAD
-        Var('git_url') + '/external/v8.git@aafa68b14ef484cf054334c643f46d829dbcd912',
+        Var('git_url') + '/external/v8.git@6916992cfadfa13498fd048358c6f2c061eb79e5',
     'src/third_party/llvm-snapdragon':
         Var('webtech_devx_url') + '/llvm-snapdragon.git@40653a45a211c6037e2f0635916dce34a73bc9da',
-=======
-        Var('git_url') + '/external/v8.git@f284b29e37d97d7ee9128055862179dcbda7e398',
->>>>>>> 2cec5dac
 }
 
 deps_os = {
     'android':
     {
         'src/third_party/android_tools':
-<<<<<<< HEAD
-            Var('git_url') + '/android_tools.git@a1e7117dabbe7066f9ab9f5066830b194b57f409',
-=======
-            Var('git_url') + '/android_tools.git@31869996507de16812bb53a3d0aaa15cd6194c16',
->>>>>>> 2cec5dac
+            Var('git_url') + '/android_tools.git@799388009200085e0689f264df96f584e2de4ddd',
         'src/third_party/aosp':
             Var('git_url') + '/chromium/deps/aosp.git@bbafe5155dff86bbba1e92b42a073ffcfcfbf28c',
         'src/third_party/apache-mime4j':
