# DO NOT EDIT EXCEPT FOR LOCAL TESTING.
# THIS IS A GENERATED FILE.
# ALL MANUAL CHANGES WILL BE OVERWRITTEN.
# SEE http://code.google.com/p/chromium/wiki/UsingGit
# FOR HOW TO ROLL DEPS
vars = {
    'webkit_url':
         'https://chromium.googlesource.com/chromium/blink.git',
    'git_url':
         'https://chromium.googlesource.com',
    'webkit_rev':
<<<<<<< HEAD
         '@6198c302cd13df29469f11e54a71ef859baa41d4',
    'angle_revision':
         '07d49ef5350a95cfd6321226c178d22cc73aebc9',
    'webtech_devx_url':
         'https://webtech-devx.qualcomm.com/swe/packages',
=======
         '@502c40bb5e980d3a8e3e16fa8a367f6f9c02546a',
    'angle_revision':
         'daf565720b9e26a004e8716a3f52d4a63b988217'
>>>>>>> 30faee7d
}

deps = {
    'src/breakpad/src':
        Var('git_url') + '/external/google-breakpad/src.git@17f614cd8365f5b78577ffcc237300a970db9813',
    'src/buildtools':
        Var('git_url') + '/chromium/buildtools.git@33f3e1c4e0d125641524c0a5955594b1c22c804a',
    'src/chrome/browser/resources/pdf/html_office':
        Var('git_url') + '/chromium/html-office-public.git@eeff97614f65e0578529490d44d412032c3d7359',
    'src/chrome/test/data/extensions/api_test/permissions/nacl_enabled/bin':
        Var('git_url') + '/native_client/src/native_client/tests/prebuilt.git@3e17365176c94624f46cace174f61834b7f3c35d',
    'src/chrome/test/data/perf/canvas_bench':
        Var('git_url') + '/chromium/canvas_bench.git@a7b40ea5ae0239517d78845a5fc9b12976bfc732',
    'src/chrome/test/data/perf/frame_rate/content':
        Var('git_url') + '/chromium/frame_rate/content.git@c10272c88463efeef6bb19c9ec07c42bc8fe22b9',
    'src/media/cdm/ppapi/api':
        Var('git_url') + '/chromium/cdm.git@41c8183a3966a17b440dbe606cb2840e1b7ce884',
    'src/native_client':
        Var('git_url') + '/native_client/src/native_client.git@1a0e590f94ca071ac97574b172ecfa509a5d75df',
    'src/sdch/open-vcdiff':
        Var('git_url') + '/external/open-vcdiff.git@438f2a5be6d809bc21611a94cd37bfc8c28ceb33',
    'src/testing/gmock':
        Var('git_url') + '/external/googlemock.git@896ba0e03f520fb9b6ed582bde2bd00847e3c3f2',
    'src/testing/gtest':
        Var('git_url') + '/external/googletest.git@4650552ff637bb44ecf7784060091cbed3252211',
    'src/third_party/WebKit':
        Var('webkit_url') + '' + Var('webkit_rev'),
    'src/third_party/WebKit/LayoutTests/w3c/csswg-test':
        Var('git_url') + '/external/w3c/csswg-test.git@bacbb4a8dca702cd86646761fde96793db13d4f1',
    'src/third_party/WebKit/LayoutTests/w3c/web-platform-tests':
        Var('git_url') + '/external/w3c/web-platform-tests.git@6bed4516fe8522d65512c76ef02e4f0ae8234395',
    'src/third_party/angle':
        Var('git_url') + '/angle/angle.git' + '@' + Var('angle_revision'),
    'src/third_party/bidichecker':
        Var('git_url') + '/external/bidichecker/lib.git@97f2aa645b74c28c57eca56992235c79850fa9e0',
    'src/third_party/boringssl/src':
        'https://boringssl.googlesource.com/boringssl.git@c3d79605ab06cffa87877bcfe0792f767bde8b90',
    'src/third_party/brotli/src':
        Var('git_url') + '/external/font-compression-reference.git@6cef49677dc4c650ef6e3f56041e0a41803afa8c',
    'src/third_party/cacheinvalidation/src':
        Var('git_url') + '/external/google-cache-invalidation-api/src.git@50c0a8563b62f6e3b780da14f82246d192f9c1e0',
    'src/third_party/cld_2/src':
        Var('git_url') + '/external/cld2.git@f7a226750824b7a0256a8341fa447a181b7acf73',
    'src/third_party/colorama/src':
        Var('git_url') + '/external/colorama.git@799604a1041e9b3bc5d2789ecbd7e8db2e18e6b8',
    'src/third_party/ffmpeg':
        Var('git_url') + '/chromium/third_party/ffmpeg.git@93ee0f8ca79c9f5f5be61dc8de47770bb8a7ec69',
    'src/third_party/flac':
        Var('git_url') + '/chromium/deps/flac.git@0635a091379d9677f1ddde5f2eec85d0f096f219',
    'src/third_party/hunspell':
        Var('git_url') + '/chromium/deps/hunspell.git@c956c0e97af00ef789afb2f64d02c9a5a50e6eb1',
    'src/third_party/hunspell_dictionaries':
        Var('git_url') + '/chromium/deps/hunspell_dictionaries.git@4560bdd463a3500e2334e85c8a0e9e5d5d6774e7',
    'src/third_party/icu':
        Var('git_url') + '/chromium/deps/icu52.git@471c37c8bf67983b26e0db03d6d7ee81112ce2dd',
    'src/third_party/jsoncpp/source/include':
        Var('git_url') + '/external/jsoncpp/jsoncpp/include.git@b0dd48e02b6e6248328db78a65b5c601f150c349',
    'src/third_party/jsoncpp/source/src/lib_json':
        Var('git_url') + '/external/jsoncpp/jsoncpp/src/lib_json.git@a8caa51ba2f80971a45880425bf2ae864a786784',
    'src/third_party/leveldatabase/src':
        Var('git_url') + '/external/leveldb.git@3f77584eb3f9754bbb7079070873ece3f30a1e6b',
    'src/third_party/libaddressinput/src':
        Var('git_url') + '/external/libaddressinput.git@8466869ca5e66ec41d133c8ca2f25789028ef4df',
    'src/third_party/libc++/trunk':
        Var('git_url') + '/chromium/llvm-project/libcxx.git@e785ef19637f88c5e3e9926fabd8a64cd7eac49d',
    'src/third_party/libc++abi/trunk':
        Var('git_url') + '/chromium/llvm-project/libcxxabi.git@062ba40d41870a04e0aefb64f8122e91aa824147',
    'src/third_party/libexif/sources':
        Var('git_url') + '/chromium/deps/libexif/sources.git@ed98343daabd7b4497f97fda972e132e6877c48a',
    'src/third_party/libjingle/source/talk':
<<<<<<< HEAD
        Var('git_url') + '/external/webrtc/trunk/talk.git@802a176ad69679b06f4a547eaa1cb4d66c273900',
=======
        Var('git_url') + '/external/webrtc/trunk/talk.git@f6b28005a7872a3ab4b236a19f907d1aef904455',
>>>>>>> 30faee7d
    'src/third_party/libjpeg_turbo':
        Var('git_url') + '/chromium/deps/libjpeg_turbo.git@841fff8cddd73c0d6b966902f83bea7ad366bd4b',
    'src/third_party/libphonenumber/src/phonenumbers':
        Var('git_url') + '/external/libphonenumber/cpp/src/phonenumbers.git@8d8b5b3b2035197795d27573d4cf566b5d9ad689',
    'src/third_party/libphonenumber/src/resources':
        Var('git_url') + '/external/libphonenumber/resources.git@de095548d2ae828a414e01f3951bfefba902b4e4',
    'src/third_party/libphonenumber/src/test':
        Var('git_url') + '/external/libphonenumber/cpp/test.git@883b7b86541d64b2691f7c0e65facb0b08db73e8',
    'src/third_party/libsrtp':
        Var('git_url') + '/chromium/deps/libsrtp.git@662d81de5cbf3667f1baaafe051b8b4ab0b12fe2',
    'src/third_party/libvpx':
        Var('git_url') + '/chromium/deps/libvpx.git@c80ba6db62e8a8228e808cb3a52fcacf657833b8',
    'src/third_party/libwebm/source':
        Var('git_url') + '/webm/libwebm.git@0d4cb404ea4195e5e21d04db2c955615535ce62e',
    'src/third_party/libyuv':
        Var('git_url') + '/external/libyuv.git@451a7541b7fbbcb85199dfbc6faccdb1955ea1d5',
    'src/third_party/mesa/src':
        Var('git_url') + '/chromium/deps/mesa.git@457812d99a213dedf1c4cd38018ff48118d0c44f',
    'src/third_party/openmax_dl':
        Var('git_url') + '/external/webrtc/deps/third_party/openmax.git@fc5a4dc924253ebeaefadf3f326149e939618aaa',
    'src/third_party/openssl':
        Var('git_url') + '/chromium/deps/openssl.git@c9613e3123ff035683f45163af142817b38d03b6',
    'src/third_party/opus/src':
        Var('git_url') + '/chromium/deps/opus.git@36fa2621472ebf5b859fd16bbdb749019c68cc69',
    'src/third_party/ots':
        Var('git_url') + '/external/ots.git@98897009f3ea8a5fa3e20a4a74977da7aaa8e61a',
    'src/third_party/pdfium':
        'https://pdfium.googlesource.com/pdfium.git@df449c0eb4b1fb5583da71265faf50a9a520be3c',
    'src/third_party/pyftpdlib/src':
        Var('git_url') + '/external/pyftpdlib.git@2be6d65e31c7ee6320d059f581f05ae8d89d7e45',
    'src/third_party/pywebsocket/src':
        Var('git_url') + '/external/pywebsocket/src.git@cb349e87ddb30ff8d1fa1a89be39cec901f4a29c',
    'src/third_party/safe_browsing/testing':
        Var('git_url') + '/external/google-safe-browsing/testing.git@9d7e8064f3ca2e45891470c9b5b1dce54af6a9d6',
    'src/third_party/scons-2.0.1':
        Var('git_url') + '/native_client/src/third_party/scons-2.0.1.git@1c1550e17fc26355d08627fbdec13d8291227067',
    'src/third_party/sfntly/cpp/src':
        Var('git_url') + '/external/sfntly/cpp/src.git@1bdaae8fc788a5ac8936d68bf24f37d977a13dac',
    'src/third_party/skia':
        Var('git_url') + '/skia.git@47f9bdcc3d741a63935c52bfe85db44ab13f66f2',
    'src/third_party/smhasher/src':
        Var('git_url') + '/external/smhasher.git@e87738e57558e0ec472b2fc3a643b838e5b6e88f',
    'src/third_party/snappy/src':
        Var('git_url') + '/external/snappy.git@762bb32f0c9d2f31ba4958c7c0933d22e80c20bf',
    'src/third_party/speex':
        Var('git_url') + '/chromium/deps/speex.git@5260621c36c227209c7ba64ea71ca3418cf9e2b4',
    'src/third_party/swig/Lib':
        Var('git_url') + '/chromium/deps/swig/Lib.git@f2a695d52e61e6a8d967731434f165ed400f0d69',
    'src/third_party/trace-viewer':
        Var('git_url') + '/external/trace-viewer.git@4137fb722560b80f18207beb562472d93abcbb92',
    'src/third_party/usrsctp/usrsctplib':
        Var('git_url') + '/external/usrsctplib.git@e6e18333da18c5bb7de7e9189e53403e2ffa7023',
    'src/third_party/webdriver/pylib':
        Var('git_url') + '/external/selenium/py.git@5fd78261a75fe08d27ca4835fb6c5ce4b42275bd',
    'src/third_party/webgl/src':
        Var('git_url') + '/external/khronosgroup/webgl.git@f65caf9f2488ad7c7f9637b0ac864389f2fc0f16',
    'src/third_party/webpagereplay':
        Var('git_url') + '/external/web-page-replay.git@b62c02d3b64cf00a2f65a82cca0721aa42c3d6ad',
    'src/third_party/webrtc':
<<<<<<< HEAD
        Var('git_url') + '/external/webrtc/trunk/webrtc.git@fd44dd1a9df7c7332b5ef66c8d1d7a4d6680bc6c',
=======
        Var('git_url') + '/external/webrtc/trunk/webrtc.git@a288b8cbb568cbf1735e6d5d0012524f4f8e5f74',
>>>>>>> 30faee7d
    'src/third_party/yasm/source/patched-yasm':
        Var('git_url') + '/chromium/deps/yasm/patched-yasm.git@c960eb11ccda80b10ed50be39df4f0663b371d1d',
    'src/tools/deps2git':
        Var('git_url') + '/chromium/tools/deps2git.git@f04828eb0b5acd3e7ad983c024870f17f17b06d9',
    'src/tools/grit':
        Var('git_url') + '/external/grit-i18n.git@6a46b04d35eade32b1270392317dca516c9dd56d',
    'src/tools/gyp':
        Var('git_url') + '/external/gyp.git@eef407fa49d435b1c290a66fcfe30790bda7a1f7',
    'src/tools/page_cycler/acid3':
        Var('git_url') + '/chromium/deps/acid3.git@6be0a66a1ebd7ebc5abc1b2f405a945f6d871521',
    'src/tools/swarming_client':
        Var('git_url') + '/external/swarming.client.git@bbf1fcca7932d92cca9d7dab46ea271a7f6d61fb',
    'src/v8':
<<<<<<< HEAD
        Var('git_url') + '/external/v8.git@0cdc0743996dadf30b38edb32943490b08ea8b9e',
    'src/third_party/llvm-snapdragon':
        Var('webtech_devx_url') + '/llvm-snapdragon.git@40653a45a211c6037e2f0635916dce34a73bc9da',
=======
        Var('git_url') + '/external/v8.git@c991293cec054d5c30b1d34edcc32b521b905b2f',
>>>>>>> 30faee7d
}

deps_os = {
    'android':
    {
        'src/third_party/android_tools':
            Var('git_url') + '/android_tools.git@b34e988334c376c0a0c1b48cf83b3c7de76af5e9',
        'src/third_party/aosp':
            Var('git_url') + '/chromium/deps/aosp.git@bbafe5155dff86bbba1e92b42a073ffcfcfbf28c',
        'src/third_party/apache-mime4j':
            Var('git_url') + '/chromium/deps/apache-mime4j.git@28cb1108bff4b6cf0a2e86ff58b3d025934ebe3a',
        'src/third_party/eyesfree/src/android/java/src/com/googlecode/eyesfree/braille':
            Var('git_url') + '/external/eyes-free/braille/client/src/com/googlecode/eyesfree/braille.git@77bf6edb0138e3a38a2772248696f130dab45e34',
        'src/third_party/findbugs':
            Var('git_url') + '/chromium/deps/findbugs.git@7f69fa78a6db6dc31866d09572a0e356e921bf12',
        'src/third_party/freetype':
            Var('git_url') + '/chromium/src/third_party/freetype.git@a2b9955b49034a51dfbc8bf9f4e9d312149cecac',
        'src/third_party/guava/src':
            Var('git_url') + '/external/guava-libraries.git@c523556ab7d0f05afadebd20e7768d4c16af8771',
        'src/third_party/httpcomponents-client':
            Var('git_url') + '/chromium/deps/httpcomponents-client.git@285c4dafc5de0e853fa845dce5773e223219601c',
        'src/third_party/httpcomponents-core':
            Var('git_url') + '/chromium/deps/httpcomponents-core.git@9f7180a96f8fa5cab23f793c14b413356d419e62',
        'src/third_party/jarjar':
            Var('git_url') + '/chromium/deps/jarjar.git@2e1ead4c68c450e0b77fe49e3f9137842b8b6920',
        'src/third_party/jsr-305/src':
            Var('git_url') + '/external/jsr-305.git@642c508235471f7220af6d5df2d3210e3bfc0919',
        'src/third_party/lss':
            Var('git_url') + '/external/linux-syscall-support/lss.git@952107fa7cea0daaabead28c0e92d579bee517eb',
    },
    'ios':
    {
        'src/build/util/support':
            None,
        'src/chrome/test/data/extensions/api_test/permissions/nacl_enabled/bin':
            None,
        'src/chrome/test/data/perf/canvas_bench':
            None,
        'src/chrome/test/data/perf/frame_rate/content':
            None,
        'src/media/cdm/ppapi/api':
            None,
        'src/native_client':
            None,
        'src/native_client/src/third_party/ppapi':
            None,
        'src/testing/iossim/third_party/class-dump':
            Var('git_url') + '/chromium/deps/class-dump.git@89bd40883c767584240b4dade8b74e6f57b9bdab',
        'src/third_party/WebKit/LayoutTests/w3c/csswg-test':
            None,
        'src/third_party/WebKit/LayoutTests/w3c/web-platform-tests':
            None,
        'src/third_party/angle':
            None,
        'src/third_party/bidichecker':
            None,
        'src/third_party/brotli/src':
            None,
        'src/third_party/cld_2/src':
            None,
        'src/third_party/ffmpeg':
            None,
        'src/third_party/google_toolbox_for_mac/src':
            Var('git_url') + '/external/google-toolbox-for-mac.git@704fb56df6a9a0884801045a158e021945d9d991',
        'src/third_party/hunspell':
            None,
        'src/third_party/hunspell_dictionaries':
            None,
        'src/third_party/libc++/trunk':
            None,
        'src/third_party/libc++abi/trunk':
            None,
        'src/third_party/libexif/sources':
            None,
        'src/third_party/libjpeg_turbo':
            None,
        'src/third_party/libsrtp':
            None,
        'src/third_party/mesa/src':
            None,
        'src/third_party/nss':
            Var('git_url') + '/chromium/deps/nss.git@980afa3f6c54b09b45e4060ab64243a0d46c8071',
        'src/third_party/openmax_dl':
            None,
        'src/third_party/opus/src':
            None,
        'src/third_party/ots':
            None,
        'src/third_party/pymox/src':
            None,
        'src/third_party/safe_browsing/testing':
            None,
        'src/third_party/scons-2.0.1':
            None,
        'src/third_party/sfntly/cpp/src':
            None,
        'src/third_party/speex':
            None,
        'src/third_party/swig/Lib':
            None,
        'src/third_party/usrsctp/usrsctplib':
            None,
        'src/third_party/v8-i18n':
            None,
        'src/third_party/webdriver/pylib':
            None,
        'src/third_party/webgl':
            None,
        'src/third_party/webpagereplay':
            None,
        'src/third_party/yasm/source/patched-yasm':
            None,
        'src/tools/page_cycler/acid3':
            None,
        'src/v8':
            None,
    },
    'mac':
    {
        'src/chrome/installer/mac/third_party/xz/xz':
            Var('git_url') + '/chromium/deps/xz.git@eecaf55632ca72e90eb2641376bce7cdbc7284f7',
        'src/chrome/tools/test/reference_build/chrome_mac':
            Var('git_url') + '/chromium/reference_builds/chrome_mac.git@43a9e3be5957581876a77de737bb82c568e37fd7',
        'src/third_party/google_toolbox_for_mac/src':
            Var('git_url') + '/external/google-toolbox-for-mac.git@704fb56df6a9a0884801045a158e021945d9d991',
        'src/third_party/lighttpd':
            Var('git_url') + '/chromium/deps/lighttpd.git@9dfa55d15937a688a92cbf2b7a8621b0927d06eb',
        'src/third_party/nss':
            Var('git_url') + '/chromium/deps/nss.git@980afa3f6c54b09b45e4060ab64243a0d46c8071',
        'src/third_party/pdfsqueeze':
            Var('git_url') + '/external/pdfsqueeze.git@5936b871e6a087b7e50d4cbcb122378d8a07499f',
        'src/third_party/swig/mac':
            Var('git_url') + '/chromium/deps/swig/mac.git@1b182eef16df2b506f1d710b34df65d55c1ac44e',
    },
    'unix':
    {
        'src/chrome/tools/test/reference_build/chrome_linux':
            Var('git_url') + '/chromium/reference_builds/chrome_linux64.git@34e237c7cd03bac41e45a3148bc010d55cb79c95',
        'src/third_party/chromite':
            Var('git_url') + '/chromiumos/chromite.git@38242c6c77b77bcfb887fa97f3735c3262310370',
        'src/third_party/cros_system_api':
            Var('git_url') + '/chromiumos/platform/system_api.git@690c6b9702d7bcc761ae2d8976fe77e547255481',
        'src/third_party/fontconfig/src':
            Var('git_url') + '/external/fontconfig.git@f16c3118e25546c1b749f9823c51827a60aeb5c1',
        'src/third_party/freetype2/src':
            Var('git_url') + '/chromium/src/third_party/freetype2.git@d699c2994ecc178c4ed05ac2086061b2034c2178',
        'src/third_party/liblouis/src':
            Var('git_url') + '/external/liblouis.git@3c2daee56250162e5a75830871601d74328d39f5',
        'src/third_party/lss':
            Var('git_url') + '/external/linux-syscall-support/lss.git@952107fa7cea0daaabead28c0e92d579bee517eb',
        'src/third_party/pyelftools':
            Var('git_url') + '/chromiumos/third_party/pyelftools.git@bdc1d380acd88d4bfaf47265008091483b0d614e',
        'src/third_party/swig/linux':
            Var('git_url') + '/chromium/deps/swig/linux.git@866b8e0e0e0cfe99ebe608260030916ca0c3f92d',
        'src/third_party/undoview':
            Var('git_url') + '/chromium/deps/undoview.git@3ba503e248f3cdbd81b78325a24ece0984637559',
        'src/third_party/xdg-utils':
            Var('git_url') + '/chromium/deps/xdg-utils.git@d80274d5869b17b8c9067a1022e4416ee7ed5e0d',
    },
    'win':
    {
        'src/chrome/tools/test/reference_build/chrome_win':
            Var('git_url') + '/chromium/reference_builds/chrome_win.git@57da26d38da00176d3cebf52b5abc1c127880a31',
        'src/third_party/bison':
            Var('git_url') + '/chromium/deps/bison.git@083c9a45e4affdd5464ee2b224c2df649c6e26c3',
        'src/third_party/cygwin':
            Var('git_url') + '/chromium/deps/cygwin.git@c89e446b273697fadf3a10ff1007a97c0b7de6df',
        'src/third_party/gnu_binutils':
            Var('git_url') + '/native_client/deps/third_party/gnu_binutils.git@f4003433b61b25666565690caf3d7a7a1a4ec436',
        'src/third_party/gperf':
            Var('git_url') + '/chromium/deps/gperf.git@d892d79f64f9449770443fb06da49b5a1e5d33c1',
        'src/third_party/lighttpd':
            Var('git_url') + '/chromium/deps/lighttpd.git@9dfa55d15937a688a92cbf2b7a8621b0927d06eb',
        'src/third_party/mingw-w64/mingw/bin':
            Var('git_url') + '/native_client/deps/third_party/mingw-w64/mingw/bin.git@3cc8b140b883a9fe4986d12cfd46c16a093d3527',
        'src/third_party/nacl_sdk_binaries':
            Var('git_url') + '/chromium/deps/nacl_sdk_binaries.git@759dfca03bdc774da7ecbf974f6e2b84f43699a5',
        'src/third_party/nss':
            Var('git_url') + '/chromium/deps/nss.git@980afa3f6c54b09b45e4060ab64243a0d46c8071',
        'src/third_party/pefile':
            Var('git_url') + '/external/pefile.git@72c6ae42396cb913bcab63c15585dc3b5c3f92f1',
        'src/third_party/perl':
            Var('git_url') + '/chromium/deps/perl.git@ac0d98b5cee6c024b0cffeb4f8f45b6fc5ccdb78',
        'src/third_party/psyco_win32':
            Var('git_url') + '/chromium/deps/psyco_win32.git@f5af9f6910ee5a8075bbaeed0591469f1661d868',
        'src/third_party/swig/win':
            Var('git_url') + '/chromium/deps/swig/win.git@986f013ba518541adf5c839811efb35630a31031',
        'src/third_party/yasm/binaries':
            Var('git_url') + '/chromium/deps/yasm/binaries.git@52f9b3f4b0aa06da24ef8b123058bb61ee468881',
    },
}

include_rules = [
    '+base',
    '+build',
    '+ipc',
    '+library_loaders',
    '+testing',
    '+third_party/icu/source/common/unicode',
    '+third_party/icu/source/i18n/unicode',
    '+url'
]

skip_child_includes = [
    'breakpad',
    'delegate_execute',
    'metro_driver',
    'native_client_sdk',
    'o3d',
    'sdch',
    'skia',
    'testing',
    'third_party',
    'v8',
    'win8'
]

hooks = [
    {
    'action':
         [
    'python',
    'src/build/download_nacl_toolchains.py',
    '--exclude',
    'arm_trusted'
],
    'pattern':
         '.',
    'name':
         'nacltools'
},
    {
    'action':
         [
    'python',
    'src/build/linux/install-arm-sysroot.py',
    '--linux-only'
],
    'pattern':
         '.',
    'name':
         'sysroot'
},
    {
    'action':
         [
    'python',
    'src/chrome/installer/linux/sysroot_scripts/install-debian.wheezy.sysroot.py',
    '--linux-only',
    '--arch=amd64'
],
    'pattern':
         '.',
    'name':
         'sysroot'
},
    {
    'action':
         [
    'python',
    'src/chrome/installer/linux/sysroot_scripts/install-debian.wheezy.sysroot.py',
    '--linux-only',
    '--arch=i386'
],
    'pattern':
         '.',
    'name':
         'sysroot'
},
    {
    'action':
         [
    'python',
    'src/tools/clang/scripts/update.py',
    '--if-needed'
],
    'pattern':
         '.',
    'name':
         'clang'
},
    {
    'action':
         [
    'python',
    'src/build/vs_toolchain.py',
    'update'
],
    'pattern':
         '.',
    'name':
         'win_toolchain'
},
    {
    'action':
         [
    'python',
    'src/build/util/lastchange.py',
    '-o',
    'src/build/util/LASTCHANGE'
],
    'pattern':
         '.',
    'name':
         'lastchange'
},
    {
    'action':
         [
    'python',
    'src/build/util/lastchange.py',
    '-s',
    'src/third_party/WebKit',
    '-o',
    'src/build/util/LASTCHANGE.blink'
],
    'pattern':
         '.',
    'name':
         'lastchange'
},
    {
    'action':
         [
    'download_from_google_storage',
    '--no_resume',
    '--platform=win32',
    '--no_auth',
    '--bucket',
    'chromium-gn',
    '-s',
    'src/buildtools/win/gn.exe.sha1'
],
    'pattern':
         '.',
    'name':
         'gn_win'
},
    {
    'action':
         [
    'download_from_google_storage',
    '--no_resume',
    '--platform=darwin',
    '--no_auth',
    '--bucket',
    'chromium-gn',
    '-s',
    'src/buildtools/mac/gn.sha1'
],
    'pattern':
         '.',
    'name':
         'gn_mac'
},
    {
    'action':
         [
    'download_from_google_storage',
    '--no_resume',
    '--platform=linux*',
    '--no_auth',
    '--bucket',
    'chromium-gn',
    '-s',
    'src/buildtools/linux32/gn.sha1'
],
    'pattern':
         '.',
    'name':
         'gn_linux32'
},
    {
    'action':
         [
    'download_from_google_storage',
    '--no_resume',
    '--platform=linux*',
    '--no_auth',
    '--bucket',
    'chromium-gn',
    '-s',
    'src/buildtools/linux64/gn.sha1'
],
    'pattern':
         '.',
    'name':
         'gn_linux64'
},
    {
    'action':
         [
    'python',
    'src/tools/gn/bin/rm_binaries.py'
],
    'pattern':
         '.',
    'name':
         'remove_old_gn_binaries'
},
    {
    'action':
         [
    'download_from_google_storage',
    '--no_resume',
    '--platform=win32',
    '--no_auth',
    '--bucket',
    'chromium-clang-format',
    '-s',
    'src/buildtools/win/clang-format.exe.sha1'
],
    'pattern':
         '.',
    'name':
         'clang_format_win'
},
    {
    'action':
         [
    'download_from_google_storage',
    '--no_resume',
    '--platform=darwin',
    '--no_auth',
    '--bucket',
    'chromium-clang-format',
    '-s',
    'src/buildtools/mac/clang-format.sha1'
],
    'pattern':
         '.',
    'name':
         'clang_format_mac'
},
    {
    'action':
         [
    'download_from_google_storage',
    '--no_resume',
    '--platform=linux*',
    '--no_auth',
    '--bucket',
    'chromium-clang-format',
    '-s',
    'src/buildtools/linux64/clang-format.sha1'
],
    'pattern':
         '.',
    'name':
         'clang_format_linux'
},
    {
    'action':
         [
    'python',
    'src/third_party/binutils/download.py'
],
    'pattern':
         'src/third_party/binutils',
    'name':
         'binutils'
},
    {
    'action':
         [
    'download_from_google_storage',
    '--no_resume',
    '--platform=linux*',
    '--no_auth',
    '--bucket',
    'chromium-eu-strip',
    '-s',
    'src/build/linux/bin/eu-strip.sha1'
],
    'pattern':
         '.',
    'name':
         'eu-strip'
},
    {
    'action':
         [
    'download_from_google_storage',
    '--no_resume',
    '--platform=win32',
    '--no_auth',
    '--bucket',
    'chromium-drmemory',
    '-s',
    'src/third_party/drmemory/drmemory-windows-sfx.exe.sha1'
],
    'pattern':
         '.',
    'name':
         'drmemory'
},
    {
    'action':
         [
    'python',
    'src/build/get_syzygy_binaries.py',
    '--output-dir=src/third_party/syzygy/binaries',
    '--revision=363bc02a09c380b6f5f397606cc0744d85d54a51',
    '--overwrite'
],
    'pattern':
         '.',
    'name':
         'syzygy-binaries'
},
    {
    'action':
         [
    'download_from_google_storage',
    '--no_resume',
    '--platform=win32',
    '--directory',
    '--recursive',
    '--no_auth',
    '--num_threads=16',
    '--bucket',
    'chromium-apache-win32',
    'src/third_party/apache-win32'
],
    'pattern':
         '\\.sha1',
    'name':
         'apache_win32'
},
    {
    'action':
         [
    'python',
    'src/build/gyp_chromium'
],
    'pattern':
         '.',
    'name':
         'gyp'
}
]<|MERGE_RESOLUTION|>--- conflicted
+++ resolved
@@ -9,17 +9,11 @@
     'git_url':
          'https://chromium.googlesource.com',
     'webkit_rev':
-<<<<<<< HEAD
-         '@6198c302cd13df29469f11e54a71ef859baa41d4',
+         '@e1e12c78043a4bf5904288403a8ba07274f67d92',
     'angle_revision':
-         '07d49ef5350a95cfd6321226c178d22cc73aebc9',
+         'daf565720b9e26a004e8716a3f52d4a63b988217',
     'webtech_devx_url':
          'https://webtech-devx.qualcomm.com/swe/packages',
-=======
-         '@502c40bb5e980d3a8e3e16fa8a367f6f9c02546a',
-    'angle_revision':
-         'daf565720b9e26a004e8716a3f52d4a63b988217'
->>>>>>> 30faee7d
 }
 
 deps = {
@@ -90,11 +84,7 @@
     'src/third_party/libexif/sources':
         Var('git_url') + '/chromium/deps/libexif/sources.git@ed98343daabd7b4497f97fda972e132e6877c48a',
     'src/third_party/libjingle/source/talk':
-<<<<<<< HEAD
-        Var('git_url') + '/external/webrtc/trunk/talk.git@802a176ad69679b06f4a547eaa1cb4d66c273900',
-=======
-        Var('git_url') + '/external/webrtc/trunk/talk.git@f6b28005a7872a3ab4b236a19f907d1aef904455',
->>>>>>> 30faee7d
+        Var('git_url') + '/external/webrtc/trunk/talk.git@efd27186aa24d34d64f638993fd70f3e3c4a6ce7',
     'src/third_party/libjpeg_turbo':
         Var('git_url') + '/chromium/deps/libjpeg_turbo.git@841fff8cddd73c0d6b966902f83bea7ad366bd4b',
     'src/third_party/libphonenumber/src/phonenumbers':
@@ -154,11 +144,7 @@
     'src/third_party/webpagereplay':
         Var('git_url') + '/external/web-page-replay.git@b62c02d3b64cf00a2f65a82cca0721aa42c3d6ad',
     'src/third_party/webrtc':
-<<<<<<< HEAD
-        Var('git_url') + '/external/webrtc/trunk/webrtc.git@fd44dd1a9df7c7332b5ef66c8d1d7a4d6680bc6c',
-=======
-        Var('git_url') + '/external/webrtc/trunk/webrtc.git@a288b8cbb568cbf1735e6d5d0012524f4f8e5f74',
->>>>>>> 30faee7d
+        Var('git_url') + '/external/webrtc/trunk/webrtc.git@73210a5d76095cb505c981d31e7017cf1bfde0ac',
     'src/third_party/yasm/source/patched-yasm':
         Var('git_url') + '/chromium/deps/yasm/patched-yasm.git@c960eb11ccda80b10ed50be39df4f0663b371d1d',
     'src/tools/deps2git':
@@ -172,13 +158,9 @@
     'src/tools/swarming_client':
         Var('git_url') + '/external/swarming.client.git@bbf1fcca7932d92cca9d7dab46ea271a7f6d61fb',
     'src/v8':
-<<<<<<< HEAD
-        Var('git_url') + '/external/v8.git@0cdc0743996dadf30b38edb32943490b08ea8b9e',
+        Var('git_url') + '/external/v8.git@f88b82ed2f0344778b03da1d61466480178e4c51',
     'src/third_party/llvm-snapdragon':
         Var('webtech_devx_url') + '/llvm-snapdragon.git@40653a45a211c6037e2f0635916dce34a73bc9da',
-=======
-        Var('git_url') + '/external/v8.git@c991293cec054d5c30b1d34edcc32b521b905b2f',
->>>>>>> 30faee7d
 }
 
 deps_os = {
