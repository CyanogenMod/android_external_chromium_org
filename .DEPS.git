--- conflicted
+++ resolved
@@ -11,11 +11,7 @@
     'git_url':
          'https://chromium.googlesource.com',
     'webkit_rev':
-<<<<<<< HEAD
-         '@14e05fcb1645633e43694a74fc9078e7e28237de'
-=======
-         '@e29bec28828ec922f8b671b6cd34c10d7f6f509b'
->>>>>>> 9947ff78
+         '@ea52261824fe57102d883b502c8625744df06a52'
 }
 
 deps = {
@@ -84,11 +80,7 @@
     'src/third_party/libexif/sources':
         Var('git_url') + '/chromium/deps/libexif/sources.git@d815c325bab0d1871d4c7e70600ecdfdab07db9e',
     'src/third_party/libjingle/source/talk':
-<<<<<<< HEAD
         Var('git_url') + '/external/webrtc/trunk/talk.git@ee78a384d71025fb9b2af8aaffb8fa338a626363',
-=======
-        Var('git_url') + '/external/webrtc/stable/talk.git@d5045419d75f9642622c4598ca35bfbad054875b',
->>>>>>> 9947ff78
     'src/third_party/libjpeg_turbo':
         Var('git_url') + '/chromium/deps/libjpeg_turbo.git@7220379786c6b814b6b887478fa440bb392e8251',
     'src/third_party/libphonenumber/src/phonenumbers':
@@ -128,11 +120,7 @@
     'src/third_party/skia/include':
         Var('git_url') + '/external/skia/include.git@0217db5bda6645ca230ece9ea881079db6e1b199',
     'src/third_party/skia/src':
-<<<<<<< HEAD
-        Var('git_url') + '/external/skia/src.git@b6c1ea1866d30639c7f595f2109e607c5c5a0dcf',
-=======
-        Var('git_url') + '/external/skia/src.git@dfac760efddb38130aa0adac8067e00a772f0916',
->>>>>>> 9947ff78
+        Var('git_url') + '/external/skia/src.git@b8955d0a0c0d6886c58d1bda95475aee52765ce0',
     'src/third_party/smhasher/src':
         Var('git_url') + '/external/smhasher.git@b52816cce35fbfdda7d56c533cf53d15201513e3',
     'src/third_party/snappy/src':
@@ -152,11 +140,7 @@
     'src/third_party/webpagereplay':
         Var('git_url') + '/external/web-page-replay.git@14c8990aca4f96d15edef7031e6dfbfbc7b02381',
     'src/third_party/webrtc':
-<<<<<<< HEAD
         Var('git_url') + '/external/webrtc/trunk/webrtc.git@8ad10ec40b643e279d614d4f14d2b4d9accf863b',
-=======
-        Var('git_url') + '/external/webrtc/stable/webrtc.git@187a0704401d2dba286c9a3741630eae43bc0967',
->>>>>>> 9947ff78
     'src/third_party/yasm/source/patched-yasm':
         Var('git_url') + '/chromium/deps/yasm/patched-yasm.git@c960eb11ccda80b10ed50be39df4f0663b371d1d',
     'src/tools/deps2git':
@@ -170,11 +154,7 @@
     'src/tools/swarming_client':
         Var('git_url') + '/external/swarming.client.git@f9538eebbc82bdfed4768cde388c8ae8a1ac3209',
     'src/v8':
-<<<<<<< HEAD
-        Var('git_url') + '/external/v8.git@7d6bc7d843319c5e810228cdf793f36bcb109367',
-=======
-        Var('git_url') + '/external/v8.git@504dc28e0809a775471532da7038ae9dcf3c9202',
->>>>>>> 9947ff78
+        Var('git_url') + '/external/v8.git@bcb24e04231d640e414cf006d7c81d02602610af',
 }
 
 deps_os = {
@@ -383,7 +363,7 @@
         'src/third_party/swig/win':
             Var('git_url') + '/chromium/deps/swig/win.git@986f013ba518541adf5c839811efb35630a31031',
         'src/third_party/syzygy/binaries':
-            Var('git_url') + '/external/sawbuck/syzygy/binaries.git@349377b1810c842641b2b00a7293fd113a51e164',
+            Var('git_url') + '/external/sawbuck/syzygy/binaries.git@d38196d737a2308f0d3a36c4ae874ab1166064c8',
         'src/third_party/yasm/binaries':
             Var('git_url') + '/chromium/deps/yasm/binaries.git@52f9b3f4b0aa06da24ef8b123058bb61ee468881',
     },
