# DO NOT EDIT EXCEPT FOR LOCAL TESTING.
# THIS IS A GENERATED FILE.
# ALL MANUAL CHANGES WILL BE OVERWRITTEN.
# SEE http://code.google.com/p/chromium/wiki/UsingGit
# FOR HOW TO ROLL DEPS
vars = {
    'webkit_url':
         'https://chromium.googlesource.com/chromium/blink.git',
    'git_url':
         'https://chromium.googlesource.com',
    'webkit_rev':
<<<<<<< HEAD
         '@e1e12c78043a4bf5904288403a8ba07274f67d92',
=======
         '@3f6181e70e3e884b405d9c37026afbe5030a6fa5',
>>>>>>> 2a65fe65
    'angle_revision':
         'daf565720b9e26a004e8716a3f52d4a63b988217',
    'webtech_devx_url':
         'https://webtech-devx.qualcomm.com/swe/packages',
}

deps = {
    'src/breakpad/src':
        Var('git_url') + '/external/google-breakpad/src.git@17f614cd8365f5b78577ffcc237300a970db9813',
    'src/buildtools':
        Var('git_url') + '/chromium/buildtools.git@33f3e1c4e0d125641524c0a5955594b1c22c804a',
    'src/chrome/browser/resources/pdf/html_office':
        Var('git_url') + '/chromium/html-office-public.git@eeff97614f65e0578529490d44d412032c3d7359',
    'src/chrome/test/data/extensions/api_test/permissions/nacl_enabled/bin':
        Var('git_url') + '/native_client/src/native_client/tests/prebuilt.git@3e17365176c94624f46cace174f61834b7f3c35d',
    'src/chrome/test/data/perf/canvas_bench':
        Var('git_url') + '/chromium/canvas_bench.git@a7b40ea5ae0239517d78845a5fc9b12976bfc732',
    'src/chrome/test/data/perf/frame_rate/content':
        Var('git_url') + '/chromium/frame_rate/content.git@c10272c88463efeef6bb19c9ec07c42bc8fe22b9',
    'src/media/cdm/ppapi/api':
        Var('git_url') + '/chromium/cdm.git@41c8183a3966a17b440dbe606cb2840e1b7ce884',
    'src/native_client':
        Var('git_url') + '/native_client/src/native_client.git@9dc3c219dd0a762bbadde3b97e64663e1a390d65',
    'src/sdch/open-vcdiff':
        Var('git_url') + '/external/open-vcdiff.git@438f2a5be6d809bc21611a94cd37bfc8c28ceb33',
    'src/testing/gmock':
        Var('git_url') + '/external/googlemock.git@896ba0e03f520fb9b6ed582bde2bd00847e3c3f2',
    'src/testing/gtest':
        Var('git_url') + '/external/googletest.git@4650552ff637bb44ecf7784060091cbed3252211',
    'src/third_party/WebKit':
        Var('webkit_url') + '' + Var('webkit_rev'),
    'src/third_party/WebKit/LayoutTests/w3c/csswg-test':
        Var('git_url') + '/external/w3c/csswg-test.git@bacbb4a8dca702cd86646761fde96793db13d4f1',
    'src/third_party/WebKit/LayoutTests/w3c/web-platform-tests':
        Var('git_url') + '/external/w3c/web-platform-tests.git@6bed4516fe8522d65512c76ef02e4f0ae8234395',
    'src/third_party/angle':
        Var('git_url') + '/angle/angle.git' + '@' + Var('angle_revision'),
    'src/third_party/bidichecker':
        Var('git_url') + '/external/bidichecker/lib.git@97f2aa645b74c28c57eca56992235c79850fa9e0',
    'src/third_party/boringssl/src':
        'https://boringssl.googlesource.com/boringssl.git@c3d79605ab06cffa87877bcfe0792f767bde8b90',
    'src/third_party/brotli/src':
        Var('git_url') + '/external/font-compression-reference.git@6cef49677dc4c650ef6e3f56041e0a41803afa8c',
    'src/third_party/cacheinvalidation/src':
        Var('git_url') + '/external/google-cache-invalidation-api/src.git@50c0a8563b62f6e3b780da14f82246d192f9c1e0',
    'src/third_party/cld_2/src':
        Var('git_url') + '/external/cld2.git@f7a226750824b7a0256a8341fa447a181b7acf73',
    'src/third_party/colorama/src':
        Var('git_url') + '/external/colorama.git@799604a1041e9b3bc5d2789ecbd7e8db2e18e6b8',
    'src/third_party/ffmpeg':
        Var('git_url') + '/chromium/third_party/ffmpeg.git@93ee0f8ca79c9f5f5be61dc8de47770bb8a7ec69',
    'src/third_party/flac':
        Var('git_url') + '/chromium/deps/flac.git@0635a091379d9677f1ddde5f2eec85d0f096f219',
    'src/third_party/hunspell':
        Var('git_url') + '/chromium/deps/hunspell.git@c956c0e97af00ef789afb2f64d02c9a5a50e6eb1',
    'src/third_party/hunspell_dictionaries':
        Var('git_url') + '/chromium/deps/hunspell_dictionaries.git@4560bdd463a3500e2334e85c8a0e9e5d5d6774e7',
    'src/third_party/icu':
        Var('git_url') + '/chromium/deps/icu52.git@471c37c8bf67983b26e0db03d6d7ee81112ce2dd',
    'src/third_party/jsoncpp/source/include':
        Var('git_url') + '/external/jsoncpp/jsoncpp/include.git@b0dd48e02b6e6248328db78a65b5c601f150c349',
    'src/third_party/jsoncpp/source/src/lib_json':
        Var('git_url') + '/external/jsoncpp/jsoncpp/src/lib_json.git@a8caa51ba2f80971a45880425bf2ae864a786784',
    'src/third_party/leveldatabase/src':
        Var('git_url') + '/external/leveldb.git@3f77584eb3f9754bbb7079070873ece3f30a1e6b',
    'src/third_party/libaddressinput/src':
        Var('git_url') + '/external/libaddressinput.git@8466869ca5e66ec41d133c8ca2f25789028ef4df',
    'src/third_party/libc++/trunk':
        Var('git_url') + '/chromium/llvm-project/libcxx.git@e785ef19637f88c5e3e9926fabd8a64cd7eac49d',
    'src/third_party/libc++abi/trunk':
        Var('git_url') + '/chromium/llvm-project/libcxxabi.git@062ba40d41870a04e0aefb64f8122e91aa824147',
    'src/third_party/libexif/sources':
        Var('git_url') + '/chromium/deps/libexif/sources.git@ed98343daabd7b4497f97fda972e132e6877c48a',
    'src/third_party/libjingle/source/talk':
        Var('git_url') + '/external/webrtc/trunk/talk.git@efd27186aa24d34d64f638993fd70f3e3c4a6ce7',
    'src/third_party/libjpeg_turbo':
        Var('git_url') + '/chromium/deps/libjpeg_turbo.git@841fff8cddd73c0d6b966902f83bea7ad366bd4b',
    'src/third_party/libphonenumber/src/phonenumbers':
        Var('git_url') + '/external/libphonenumber/cpp/src/phonenumbers.git@8d8b5b3b2035197795d27573d4cf566b5d9ad689',
    'src/third_party/libphonenumber/src/resources':
        Var('git_url') + '/external/libphonenumber/resources.git@de095548d2ae828a414e01f3951bfefba902b4e4',
    'src/third_party/libphonenumber/src/test':
        Var('git_url') + '/external/libphonenumber/cpp/test.git@883b7b86541d64b2691f7c0e65facb0b08db73e8',
    'src/third_party/libsrtp':
        Var('git_url') + '/chromium/deps/libsrtp.git@662d81de5cbf3667f1baaafe051b8b4ab0b12fe2',
    'src/third_party/libvpx':
        Var('git_url') + '/chromium/deps/libvpx.git@c80ba6db62e8a8228e808cb3a52fcacf657833b8',
    'src/third_party/libwebm/source':
        Var('git_url') + '/webm/libwebm.git@0d4cb404ea4195e5e21d04db2c955615535ce62e',
    'src/third_party/libyuv':
        Var('git_url') + '/external/libyuv.git@451a7541b7fbbcb85199dfbc6faccdb1955ea1d5',
    'src/third_party/mesa/src':
        Var('git_url') + '/chromium/deps/mesa.git@457812d99a213dedf1c4cd38018ff48118d0c44f',
    'src/third_party/openmax_dl':
        Var('git_url') + '/external/webrtc/deps/third_party/openmax.git@fc5a4dc924253ebeaefadf3f326149e939618aaa',
    'src/third_party/openssl':
        Var('git_url') + '/chromium/deps/openssl.git@c9613e3123ff035683f45163af142817b38d03b6',
    'src/third_party/opus/src':
        Var('git_url') + '/chromium/deps/opus.git@36fa2621472ebf5b859fd16bbdb749019c68cc69',
    'src/third_party/ots':
        Var('git_url') + '/external/ots.git@98897009f3ea8a5fa3e20a4a74977da7aaa8e61a',
    'src/third_party/pdfium':
        'https://pdfium.googlesource.com/pdfium.git@df449c0eb4b1fb5583da71265faf50a9a520be3c',
    'src/third_party/pyftpdlib/src':
        Var('git_url') + '/external/pyftpdlib.git@2be6d65e31c7ee6320d059f581f05ae8d89d7e45',
    'src/third_party/pywebsocket/src':
        Var('git_url') + '/external/pywebsocket/src.git@cb349e87ddb30ff8d1fa1a89be39cec901f4a29c',
    'src/third_party/safe_browsing/testing':
        Var('git_url') + '/external/google-safe-browsing/testing.git@9d7e8064f3ca2e45891470c9b5b1dce54af6a9d6',
    'src/third_party/scons-2.0.1':
        Var('git_url') + '/native_client/src/third_party/scons-2.0.1.git@1c1550e17fc26355d08627fbdec13d8291227067',
    'src/third_party/sfntly/cpp/src':
        Var('git_url') + '/external/sfntly/cpp/src.git@1bdaae8fc788a5ac8936d68bf24f37d977a13dac',
    'src/third_party/skia':
        Var('git_url') + '/skia.git@6b143b080820c34c9c0f80e5c682939e9ee3879d',
    'src/third_party/smhasher/src':
        Var('git_url') + '/external/smhasher.git@e87738e57558e0ec472b2fc3a643b838e5b6e88f',
    'src/third_party/snappy/src':
        Var('git_url') + '/external/snappy.git@762bb32f0c9d2f31ba4958c7c0933d22e80c20bf',
    'src/third_party/speex':
        Var('git_url') + '/chromium/deps/speex.git@5260621c36c227209c7ba64ea71ca3418cf9e2b4',
    'src/third_party/swig/Lib':
        Var('git_url') + '/chromium/deps/swig/Lib.git@f2a695d52e61e6a8d967731434f165ed400f0d69',
    'src/third_party/trace-viewer':
        Var('git_url') + '/external/trace-viewer.git@4137fb722560b80f18207beb562472d93abcbb92',
    'src/third_party/usrsctp/usrsctplib':
        Var('git_url') + '/external/usrsctplib.git@e6e18333da18c5bb7de7e9189e53403e2ffa7023',
    'src/third_party/webdriver/pylib':
        Var('git_url') + '/external/selenium/py.git@5fd78261a75fe08d27ca4835fb6c5ce4b42275bd',
    'src/third_party/webgl/src':
        Var('git_url') + '/external/khronosgroup/webgl.git@c81b6b214549bfeb475c25bf1de7bd3096c5d1c3',
    'src/third_party/webpagereplay':
        Var('git_url') + '/external/web-page-replay.git@b62c02d3b64cf00a2f65a82cca0721aa42c3d6ad',
    'src/third_party/webrtc':
        Var('git_url') + '/external/webrtc/trunk/webrtc.git@73210a5d76095cb505c981d31e7017cf1bfde0ac',
    'src/third_party/yasm/source/patched-yasm':
        Var('git_url') + '/chromium/deps/yasm/patched-yasm.git@c960eb11ccda80b10ed50be39df4f0663b371d1d',
    'src/tools/deps2git':
        Var('git_url') + '/chromium/tools/deps2git.git@f04828eb0b5acd3e7ad983c024870f17f17b06d9',
    'src/tools/grit':
        Var('git_url') + '/external/grit-i18n.git@6a46b04d35eade32b1270392317dca516c9dd56d',
    'src/tools/gyp':
        Var('git_url') + '/external/gyp.git@f4e85b89be52c4e77ebbca08b2c532afeff9e4ed',
    'src/tools/page_cycler/acid3':
        Var('git_url') + '/chromium/deps/acid3.git@6be0a66a1ebd7ebc5abc1b2f405a945f6d871521',
    'src/tools/swarming_client':
        Var('git_url') + '/external/swarming.client.git@bbf1fcca7932d92cca9d7dab46ea271a7f6d61fb',
    'src/v8':
<<<<<<< HEAD
        Var('git_url') + '/external/v8.git@f88b82ed2f0344778b03da1d61466480178e4c51',
    'src/third_party/llvm-snapdragon':
        Var('webtech_devx_url') + '/llvm-snapdragon.git@40653a45a211c6037e2f0635916dce34a73bc9da',
=======
        Var('git_url') + '/external/v8.git@f50a8b46df04c10a7644112ce4cc73443ec4d281',
>>>>>>> 2a65fe65
}

deps_os = {
    'android':
    {
        'src/third_party/android_tools':
            Var('git_url') + '/android_tools.git@a1e7117dabbe7066f9ab9f5066830b194b57f409',
        'src/third_party/aosp':
            Var('git_url') + '/chromium/deps/aosp.git@bbafe5155dff86bbba1e92b42a073ffcfcfbf28c',
        'src/third_party/apache-mime4j':
            Var('git_url') + '/chromium/deps/apache-mime4j.git@28cb1108bff4b6cf0a2e86ff58b3d025934ebe3a',
        'src/third_party/eyesfree/src/android/java/src/com/googlecode/eyesfree/braille':
            Var('git_url') + '/external/eyes-free/braille/client/src/com/googlecode/eyesfree/braille.git@77bf6edb0138e3a38a2772248696f130dab45e34',
        'src/third_party/findbugs':
            Var('git_url') + '/chromium/deps/findbugs.git@7f69fa78a6db6dc31866d09572a0e356e921bf12',
        'src/third_party/freetype':
            Var('git_url') + '/chromium/src/third_party/freetype.git@a2b9955b49034a51dfbc8bf9f4e9d312149cecac',
        'src/third_party/guava/src':
            Var('git_url') + '/external/guava-libraries.git@c523556ab7d0f05afadebd20e7768d4c16af8771',
        'src/third_party/httpcomponents-client':
            Var('git_url') + '/chromium/deps/httpcomponents-client.git@285c4dafc5de0e853fa845dce5773e223219601c',
        'src/third_party/httpcomponents-core':
            Var('git_url') + '/chromium/deps/httpcomponents-core.git@9f7180a96f8fa5cab23f793c14b413356d419e62',
        'src/third_party/jarjar':
            Var('git_url') + '/chromium/deps/jarjar.git@2e1ead4c68c450e0b77fe49e3f9137842b8b6920',
        'src/third_party/jsr-305/src':
            Var('git_url') + '/external/jsr-305.git@642c508235471f7220af6d5df2d3210e3bfc0919',
        'src/third_party/lss':
            Var('git_url') + '/external/linux-syscall-support/lss.git@952107fa7cea0daaabead28c0e92d579bee517eb',
    },
    'ios':
    {
        'src/build/util/support':
            None,
        'src/chrome/test/data/extensions/api_test/permissions/nacl_enabled/bin':
            None,
        'src/chrome/test/data/perf/canvas_bench':
            None,
        'src/chrome/test/data/perf/frame_rate/content':
            None,
        'src/media/cdm/ppapi/api':
            None,
        'src/native_client':
            None,
        'src/native_client/src/third_party/ppapi':
            None,
        'src/testing/iossim/third_party/class-dump':
            Var('git_url') + '/chromium/deps/class-dump.git@89bd40883c767584240b4dade8b74e6f57b9bdab',
        'src/third_party/WebKit/LayoutTests/w3c/csswg-test':
            None,
        'src/third_party/WebKit/LayoutTests/w3c/web-platform-tests':
            None,
        'src/third_party/angle':
            None,
        'src/third_party/bidichecker':
            None,
        'src/third_party/brotli/src':
            None,
        'src/third_party/cld_2/src':
            None,
        'src/third_party/ffmpeg':
            None,
        'src/third_party/google_toolbox_for_mac/src':
            Var('git_url') + '/external/google-toolbox-for-mac.git@704fb56df6a9a0884801045a158e021945d9d991',
        'src/third_party/hunspell':
            None,
        'src/third_party/hunspell_dictionaries':
            None,
        'src/third_party/libc++/trunk':
            None,
        'src/third_party/libc++abi/trunk':
            None,
        'src/third_party/libexif/sources':
            None,
        'src/third_party/libjpeg_turbo':
            None,
        'src/third_party/libsrtp':
            None,
        'src/third_party/mesa/src':
            None,
        'src/third_party/nss':
            Var('git_url') + '/chromium/deps/nss.git@980afa3f6c54b09b45e4060ab64243a0d46c8071',
        'src/third_party/openmax_dl':
            None,
        'src/third_party/opus/src':
            None,
        'src/third_party/ots':
            None,
        'src/third_party/pymox/src':
            None,
        'src/third_party/safe_browsing/testing':
            None,
        'src/third_party/scons-2.0.1':
            None,
        'src/third_party/sfntly/cpp/src':
            None,
        'src/third_party/speex':
            None,
        'src/third_party/swig/Lib':
            None,
        'src/third_party/usrsctp/usrsctplib':
            None,
        'src/third_party/v8-i18n':
            None,
        'src/third_party/webdriver/pylib':
            None,
        'src/third_party/webgl':
            None,
        'src/third_party/webpagereplay':
            None,
        'src/third_party/yasm/source/patched-yasm':
            None,
        'src/tools/page_cycler/acid3':
            None,
        'src/v8':
            None,
    },
    'mac':
    {
        'src/chrome/installer/mac/third_party/xz/xz':
            Var('git_url') + '/chromium/deps/xz.git@eecaf55632ca72e90eb2641376bce7cdbc7284f7',
        'src/chrome/tools/test/reference_build/chrome_mac':
            Var('git_url') + '/chromium/reference_builds/chrome_mac.git@43a9e3be5957581876a77de737bb82c568e37fd7',
        'src/third_party/google_toolbox_for_mac/src':
            Var('git_url') + '/external/google-toolbox-for-mac.git@704fb56df6a9a0884801045a158e021945d9d991',
        'src/third_party/lighttpd':
            Var('git_url') + '/chromium/deps/lighttpd.git@9dfa55d15937a688a92cbf2b7a8621b0927d06eb',
        'src/third_party/nss':
            Var('git_url') + '/chromium/deps/nss.git@980afa3f6c54b09b45e4060ab64243a0d46c8071',
        'src/third_party/pdfsqueeze':
            Var('git_url') + '/external/pdfsqueeze.git@5936b871e6a087b7e50d4cbcb122378d8a07499f',
        'src/third_party/swig/mac':
            Var('git_url') + '/chromium/deps/swig/mac.git@1b182eef16df2b506f1d710b34df65d55c1ac44e',
    },
    'unix':
    {
        'src/chrome/tools/test/reference_build/chrome_linux':
            Var('git_url') + '/chromium/reference_builds/chrome_linux64.git@34e237c7cd03bac41e45a3148bc010d55cb79c95',
        'src/third_party/chromite':
            Var('git_url') + '/chromiumos/chromite.git@9350f2b004f2301477b76727b8c935aa8481c9f5',
        'src/third_party/cros_system_api':
            Var('git_url') + '/chromiumos/platform/system_api.git@690c6b9702d7bcc761ae2d8976fe77e547255481',
        'src/third_party/fontconfig/src':
            Var('git_url') + '/external/fontconfig.git@f16c3118e25546c1b749f9823c51827a60aeb5c1',
        'src/third_party/freetype2/src':
            Var('git_url') + '/chromium/src/third_party/freetype2.git@d699c2994ecc178c4ed05ac2086061b2034c2178',
        'src/third_party/liblouis/src':
            Var('git_url') + '/external/liblouis.git@3c2daee56250162e5a75830871601d74328d39f5',
        'src/third_party/lss':
            Var('git_url') + '/external/linux-syscall-support/lss.git@952107fa7cea0daaabead28c0e92d579bee517eb',
        'src/third_party/pyelftools':
            Var('git_url') + '/chromiumos/third_party/pyelftools.git@bdc1d380acd88d4bfaf47265008091483b0d614e',
        'src/third_party/swig/linux':
            Var('git_url') + '/chromium/deps/swig/linux.git@866b8e0e0e0cfe99ebe608260030916ca0c3f92d',
        'src/third_party/undoview':
            Var('git_url') + '/chromium/deps/undoview.git@3ba503e248f3cdbd81b78325a24ece0984637559',
        'src/third_party/xdg-utils':
            Var('git_url') + '/chromium/deps/xdg-utils.git@d80274d5869b17b8c9067a1022e4416ee7ed5e0d',
    },
    'win':
    {
        'src/chrome/tools/test/reference_build/chrome_win':
            Var('git_url') + '/chromium/reference_builds/chrome_win.git@57da26d38da00176d3cebf52b5abc1c127880a31',
        'src/third_party/bison':
            Var('git_url') + '/chromium/deps/bison.git@083c9a45e4affdd5464ee2b224c2df649c6e26c3',
        'src/third_party/cygwin':
            Var('git_url') + '/chromium/deps/cygwin.git@c89e446b273697fadf3a10ff1007a97c0b7de6df',
        'src/third_party/gnu_binutils':
            Var('git_url') + '/native_client/deps/third_party/gnu_binutils.git@f4003433b61b25666565690caf3d7a7a1a4ec436',
        'src/third_party/gperf':
            Var('git_url') + '/chromium/deps/gperf.git@d892d79f64f9449770443fb06da49b5a1e5d33c1',
        'src/third_party/lighttpd':
            Var('git_url') + '/chromium/deps/lighttpd.git@9dfa55d15937a688a92cbf2b7a8621b0927d06eb',
        'src/third_party/mingw-w64/mingw/bin':
            Var('git_url') + '/native_client/deps/third_party/mingw-w64/mingw/bin.git@3cc8b140b883a9fe4986d12cfd46c16a093d3527',
        'src/third_party/nacl_sdk_binaries':
            Var('git_url') + '/chromium/deps/nacl_sdk_binaries.git@759dfca03bdc774da7ecbf974f6e2b84f43699a5',
        'src/third_party/nss':
            Var('git_url') + '/chromium/deps/nss.git@980afa3f6c54b09b45e4060ab64243a0d46c8071',
        'src/third_party/pefile':
            Var('git_url') + '/external/pefile.git@72c6ae42396cb913bcab63c15585dc3b5c3f92f1',
        'src/third_party/perl':
            Var('git_url') + '/chromium/deps/perl.git@ac0d98b5cee6c024b0cffeb4f8f45b6fc5ccdb78',
        'src/third_party/psyco_win32':
            Var('git_url') + '/chromium/deps/psyco_win32.git@f5af9f6910ee5a8075bbaeed0591469f1661d868',
        'src/third_party/swig/win':
            Var('git_url') + '/chromium/deps/swig/win.git@986f013ba518541adf5c839811efb35630a31031',
        'src/third_party/yasm/binaries':
            Var('git_url') + '/chromium/deps/yasm/binaries.git@52f9b3f4b0aa06da24ef8b123058bb61ee468881',
    },
}

include_rules = [
    '+base',
    '+build',
    '+ipc',
    '+library_loaders',
    '+testing',
    '+third_party/icu/source/common/unicode',
    '+third_party/icu/source/i18n/unicode',
    '+url'
]

skip_child_includes = [
    'breakpad',
    'delegate_execute',
    'metro_driver',
    'native_client_sdk',
    'o3d',
    'sdch',
    'skia',
    'testing',
    'third_party',
    'v8',
    'win8'
]

hooks = [
    {
    'action':
         [
    'python',
    'src/build/download_nacl_toolchains.py',
    '--exclude',
    'arm_trusted'
],
    'pattern':
         '.',
    'name':
         'nacltools'
},
    {
    'action':
         [
    'python',
    'src/build/linux/install-arm-sysroot.py',
    '--linux-only'
],
    'pattern':
         '.',
    'name':
         'sysroot'
},
    {
    'action':
         [
    'python',
    'src/chrome/installer/linux/sysroot_scripts/install-debian.wheezy.sysroot.py',
    '--linux-only',
    '--arch=amd64'
],
    'pattern':
         '.',
    'name':
         'sysroot'
},
    {
    'action':
         [
    'python',
    'src/chrome/installer/linux/sysroot_scripts/install-debian.wheezy.sysroot.py',
    '--linux-only',
    '--arch=i386'
],
    'pattern':
         '.',
    'name':
         'sysroot'
},
    {
    'action':
         [
    'python',
    'src/tools/clang/scripts/update.py',
    '--if-needed'
],
    'pattern':
         '.',
    'name':
         'clang'
},
    {
    'action':
         [
    'python',
    'src/build/vs_toolchain.py',
    'update'
],
    'pattern':
         '.',
    'name':
         'win_toolchain'
},
    {
    'action':
         [
    'python',
    'src/build/util/lastchange.py',
    '-o',
    'src/build/util/LASTCHANGE'
],
    'pattern':
         '.',
    'name':
         'lastchange'
},
    {
    'action':
         [
    'python',
    'src/build/util/lastchange.py',
    '-s',
    'src/third_party/WebKit',
    '-o',
    'src/build/util/LASTCHANGE.blink'
],
    'pattern':
         '.',
    'name':
         'lastchange'
},
    {
    'action':
         [
    'download_from_google_storage',
    '--no_resume',
    '--platform=win32',
    '--no_auth',
    '--bucket',
    'chromium-gn',
    '-s',
    'src/buildtools/win/gn.exe.sha1'
],
    'pattern':
         '.',
    'name':
         'gn_win'
},
    {
    'action':
         [
    'download_from_google_storage',
    '--no_resume',
    '--platform=darwin',
    '--no_auth',
    '--bucket',
    'chromium-gn',
    '-s',
    'src/buildtools/mac/gn.sha1'
],
    'pattern':
         '.',
    'name':
         'gn_mac'
},
    {
    'action':
         [
    'download_from_google_storage',
    '--no_resume',
    '--platform=linux*',
    '--no_auth',
    '--bucket',
    'chromium-gn',
    '-s',
    'src/buildtools/linux32/gn.sha1'
],
    'pattern':
         '.',
    'name':
         'gn_linux32'
},
    {
    'action':
         [
    'download_from_google_storage',
    '--no_resume',
    '--platform=linux*',
    '--no_auth',
    '--bucket',
    'chromium-gn',
    '-s',
    'src/buildtools/linux64/gn.sha1'
],
    'pattern':
         '.',
    'name':
         'gn_linux64'
},
    {
    'action':
         [
    'python',
    'src/tools/gn/bin/rm_binaries.py'
],
    'pattern':
         '.',
    'name':
         'remove_old_gn_binaries'
},
    {
    'action':
         [
    'download_from_google_storage',
    '--no_resume',
    '--platform=win32',
    '--no_auth',
    '--bucket',
    'chromium-clang-format',
    '-s',
    'src/buildtools/win/clang-format.exe.sha1'
],
    'pattern':
         '.',
    'name':
         'clang_format_win'
},
    {
    'action':
         [
    'download_from_google_storage',
    '--no_resume',
    '--platform=darwin',
    '--no_auth',
    '--bucket',
    'chromium-clang-format',
    '-s',
    'src/buildtools/mac/clang-format.sha1'
],
    'pattern':
         '.',
    'name':
         'clang_format_mac'
},
    {
    'action':
         [
    'download_from_google_storage',
    '--no_resume',
    '--platform=linux*',
    '--no_auth',
    '--bucket',
    'chromium-clang-format',
    '-s',
    'src/buildtools/linux64/clang-format.sha1'
],
    'pattern':
         '.',
    'name':
         'clang_format_linux'
},
    {
    'action':
         [
    'python',
    'src/third_party/binutils/download.py'
],
    'pattern':
         'src/third_party/binutils',
    'name':
         'binutils'
},
    {
    'action':
         [
    'download_from_google_storage',
    '--no_resume',
    '--platform=linux*',
    '--no_auth',
    '--bucket',
    'chromium-eu-strip',
    '-s',
    'src/build/linux/bin/eu-strip.sha1'
],
    'pattern':
         '.',
    'name':
         'eu-strip'
},
    {
    'action':
         [
    'download_from_google_storage',
    '--no_resume',
    '--platform=win32',
    '--no_auth',
    '--bucket',
    'chromium-drmemory',
    '-s',
    'src/third_party/drmemory/drmemory-windows-sfx.exe.sha1'
],
    'pattern':
         '.',
    'name':
         'drmemory'
},
    {
    'action':
         [
    'python',
    'src/build/get_syzygy_binaries.py',
    '--output-dir=src/third_party/syzygy/binaries',
    '--revision=363bc02a09c380b6f5f397606cc0744d85d54a51',
    '--overwrite'
],
    'pattern':
         '.',
    'name':
         'syzygy-binaries'
},
    {
    'action':
         [
    'download_from_google_storage',
    '--no_resume',
    '--platform=win32',
    '--directory',
    '--recursive',
    '--no_auth',
    '--num_threads=16',
    '--bucket',
    'chromium-apache-win32',
    'src/third_party/apache-win32'
],
    'pattern':
         '\\.sha1',
    'name':
         'apache_win32'
},
    {
    'action':
         [
    'python',
    'src/build/gyp_chromium'
],
    'pattern':
         '.',
    'name':
         'gyp'
}
]<|MERGE_RESOLUTION|>--- conflicted
+++ resolved
@@ -9,11 +9,7 @@
     'git_url':
          'https://chromium.googlesource.com',
     'webkit_rev':
-<<<<<<< HEAD
-         '@e1e12c78043a4bf5904288403a8ba07274f67d92',
-=======
-         '@3f6181e70e3e884b405d9c37026afbe5030a6fa5',
->>>>>>> 2a65fe65
+         '@63d7de87e9173b7174c13efe50a20bdfaf819c0e',
     'angle_revision':
          'daf565720b9e26a004e8716a3f52d4a63b988217',
     'webtech_devx_url':
@@ -162,13 +158,9 @@
     'src/tools/swarming_client':
         Var('git_url') + '/external/swarming.client.git@bbf1fcca7932d92cca9d7dab46ea271a7f6d61fb',
     'src/v8':
-<<<<<<< HEAD
-        Var('git_url') + '/external/v8.git@f88b82ed2f0344778b03da1d61466480178e4c51',
+        Var('git_url') + '/external/v8.git@aafa68b14ef484cf054334c643f46d829dbcd912',
     'src/third_party/llvm-snapdragon':
         Var('webtech_devx_url') + '/llvm-snapdragon.git@40653a45a211c6037e2f0635916dce34a73bc9da',
-=======
-        Var('git_url') + '/external/v8.git@f50a8b46df04c10a7644112ce4cc73443ec4d281',
->>>>>>> 2a65fe65
 }
 
 deps_os = {
