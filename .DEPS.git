--- conflicted
+++ resolved
@@ -11,11 +11,7 @@
     'git_url':
          'https://chromium.googlesource.com',
     'webkit_rev':
-<<<<<<< HEAD
          '@8b151ecb470d6f926a31cb6bff02282b796a981d'
-=======
-         '@3cc8012d9713a0a868c280bd1d07b422081699e7'
->>>>>>> 689f996e
 }
 
 deps = {
@@ -84,11 +80,7 @@
     'src/third_party/libexif/sources':
         Var('git_url') + '/chromium/deps/libexif/sources.git@d815c325bab0d1871d4c7e70600ecdfdab07db9e',
     'src/third_party/libjingle/source/talk':
-<<<<<<< HEAD
         Var('git_url') + '/external/webrtc/trunk/talk.git@ff8febc7ef9477a1fee7a8d150f41519c93d6a75',
-=======
-        Var('git_url') + '/external/webrtc/trunk/talk.git@7b12e53a76eff107b08d92b2978c5f5ac9ae8a00',
->>>>>>> 689f996e
     'src/third_party/libjpeg_turbo':
         Var('git_url') + '/chromium/deps/libjpeg_turbo.git@966a02fd0c4047a6badca966cd77f1496b690447',
     'src/third_party/libphonenumber/src/phonenumbers':
@@ -100,11 +92,7 @@
     'src/third_party/libsrtp':
         Var('git_url') + '/chromium/deps/libsrtp.git@84122798bb16927b1e676bd4f938a6e48e5bf2fe',
     'src/third_party/libvpx':
-<<<<<<< HEAD
         Var('git_url') + '/chromium/deps/libvpx.git@a9ee5b2115613420da7a5bdc54aaf5df065bba71',
-=======
-        Var('git_url') + '/chromium/deps/libvpx.git@2a5d16dec1304261a219ba9dcdf3e5fc0cda6bbb',
->>>>>>> 689f996e
     'src/third_party/libwebm/source':
         Var('git_url') + '/webm/libwebm.git@0f7815b036651e242ec8c2fcfb59fe54f69be1a8',
     'src/third_party/libyuv':
@@ -132,11 +120,7 @@
     'src/third_party/skia/include':
         Var('git_url') + '/external/skia/include.git@fce3c42934ed69635cabf156d40a917de1f79be7',
     'src/third_party/skia/src':
-<<<<<<< HEAD
         Var('git_url') + '/external/skia/src.git@0643d21edaea750f53f7bd0fab76ebfd023e2c2c',
-=======
-        Var('git_url') + '/external/skia/src.git@b8955d0a0c0d6886c58d1bda95475aee52765ce0',
->>>>>>> 689f996e
     'src/third_party/smhasher/src':
         Var('git_url') + '/external/smhasher.git@b52816cce35fbfdda7d56c533cf53d15201513e3',
     'src/third_party/snappy/src':
@@ -156,11 +140,7 @@
     'src/third_party/webpagereplay':
         Var('git_url') + '/external/web-page-replay.git@14c8990aca4f96d15edef7031e6dfbfbc7b02381',
     'src/third_party/webrtc':
-<<<<<<< HEAD
         Var('git_url') + '/external/webrtc/trunk/webrtc.git@f8f5c34401f5323603ba2058b52bdf422888006f',
-=======
-        Var('git_url') + '/external/webrtc/trunk/webrtc.git@b566d2d587dae1235fc8f65e7fdd996d6fde8171',
->>>>>>> 689f996e
     'src/third_party/yasm/source/patched-yasm':
         Var('git_url') + '/chromium/deps/yasm/patched-yasm.git@c960eb11ccda80b10ed50be39df4f0663b371d1d',
     'src/tools/deps2git':
@@ -168,11 +148,7 @@
     'src/tools/grit':
         Var('git_url') + '/external/grit-i18n.git@a462d172a329c260c4b77186af3e9813538e6267',
     'src/tools/gyp':
-<<<<<<< HEAD
         Var('git_url') + '/external/gyp.git@208eec81d2c7e6809dc6ae0f6b026579fb69ef89',
-=======
-        Var('git_url') + '/external/gyp.git@edc1828b089fe69c8b2c4e01a570ac8019840d9a',
->>>>>>> 689f996e
     'src/tools/page_cycler/acid3':
         Var('git_url') + '/chromium/deps/acid3.git@6be0a66a1ebd7ebc5abc1b2f405a945f6d871521',
     'src/tools/swarming_client':
