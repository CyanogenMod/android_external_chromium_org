--- conflicted
+++ resolved
@@ -236,19 +236,11 @@
   ScopedJavaLocalRef<jstring> jstring_url(
       ConvertUTF8ToJavaString(env, url_string));
   Java_WebContentsObserverAndroid_didFinishLoad(
-<<<<<<< HEAD
-      env, obj.obj(), frame_id, jstring_url.obj(), is_main_frame);
-  std::string str = validated_url.spec();
-  std::string str1 = "http";
-  if(str.substr(0,str1.size()) == str1 && is_main_frame)
-    LOG(INFO) << "Browser Finished Loading URL: " << str;
-=======
       env,
       obj.obj(),
       render_frame_host->GetRoutingID(),
       jstring_url.obj(),
       !render_frame_host->GetParent());
->>>>>>> e6cd01fe
 }
 
 void WebContentsObserverAndroid::DocumentLoadedInFrame(
