// Copyright 2011 The Chromium Authors. All rights reserved.
// Use of this source code is governed by a BSD-style license that can be
// found in the LICENSE file.

#include "cc/trees/layer_tree_host_impl.h"

#include <algorithm>
#include <limits>

#include "base/basictypes.h"
#include "base/containers/hash_tables.h"
#include "base/debug/trace_event_argument.h"
#include "base/json/json_writer.h"
#include "base/metrics/histogram.h"
#include "base/stl_util.h"
#include "base/strings/stringprintf.h"
#include "cc/animation/animation_id_provider.h"
#include "cc/animation/scroll_offset_animation_curve.h"
#include "cc/animation/scrollbar_animation_controller.h"
#include "cc/animation/timing_function.h"
#include "cc/base/latency_info_swap_promise_monitor.h"
#include "cc/base/math_util.h"
#include "cc/base/util.h"
#include "cc/debug/benchmark_instrumentation.h"
#include "cc/debug/debug_rect_history.h"
#include "cc/debug/devtools_instrumentation.h"
#include "cc/debug/frame_rate_counter.h"
#include "cc/debug/paint_time_counter.h"
#include "cc/debug/rendering_stats_instrumentation.h"
#include "cc/debug/traced_value.h"
#include "cc/input/page_scale_animation.h"
#include "cc/input/top_controls_manager.h"
#include "cc/layers/append_quads_data.h"
#include "cc/layers/heads_up_display_layer_impl.h"
#include "cc/layers/layer_impl.h"
#include "cc/layers/layer_iterator.h"
#include "cc/layers/painted_scrollbar_layer_impl.h"
#include "cc/layers/render_surface_impl.h"
#include "cc/layers/scrollbar_layer_impl_base.h"
#include "cc/output/compositor_frame_metadata.h"
#include "cc/output/copy_output_request.h"
#include "cc/output/delegating_renderer.h"
#include "cc/output/gl_renderer.h"
#include "cc/output/software_renderer.h"
#include "cc/quads/render_pass_draw_quad.h"
#include "cc/quads/shared_quad_state.h"
#include "cc/quads/solid_color_draw_quad.h"
#include "cc/quads/texture_draw_quad.h"
#include "cc/resources/eviction_tile_priority_queue.h"
#include "cc/resources/gpu_raster_worker_pool.h"
#include "cc/resources/image_copy_raster_worker_pool.h"
#include "cc/resources/image_raster_worker_pool.h"
#include "cc/resources/memory_history.h"
#include "cc/resources/picture_layer_tiling.h"
#include "cc/resources/pixel_buffer_raster_worker_pool.h"
#include "cc/resources/prioritized_resource_manager.h"
#include "cc/resources/raster_tile_priority_queue.h"
#include "cc/resources/raster_worker_pool.h"
#include "cc/resources/resource_pool.h"
#include "cc/resources/texture_mailbox_deleter.h"
#include "cc/resources/ui_resource_bitmap.h"
#include "cc/scheduler/delay_based_time_source.h"
#include "cc/trees/damage_tracker.h"
#include "cc/trees/layer_tree_host.h"
#include "cc/trees/layer_tree_host_common.h"
#include "cc/trees/layer_tree_impl.h"
#include "cc/trees/occlusion_tracker.h"
#include "cc/trees/single_thread_proxy.h"
#include "cc/trees/tree_synchronizer.h"
#include "gpu/command_buffer/client/gles2_interface.h"
#include "gpu/GLES2/gl2extchromium.h"
#include "ui/gfx/frame_time.h"
#include "ui/gfx/geometry/rect_conversions.h"
#include "ui/gfx/size_conversions.h"
#include "ui/gfx/vector2d_conversions.h"

#ifndef NO_ZERO_COPY
#include "ui/gfx/sweadreno_texture_memory.h"
#endif

namespace {

// auto brightness control knobs
const float BRIGHTNESS_LEVEL_MAX = 1.f;
const float BRIGHTNESS_LEVEL_MIN = 0.5f;
const float BRIGHTNESS_SLOW_DELTA = 0.025f;
const float BRIGHTNESS_FAST_DELTA = 0.1f;
// start moving down the brightness of the screen when
// the ratio of applied scroll delta to viewport size
// is above the threshold ratio
const float SCROLL_DELTA_BRIGHTNESS_THRESHOLD_RATIO = 0.02f;

void DidVisibilityChange(cc::LayerTreeHostImpl* id, bool visible) {
  if (visible) {
    TRACE_EVENT_ASYNC_BEGIN1("webkit",
                             "LayerTreeHostImpl::SetVisible",
                             id,
                             "LayerTreeHostImpl",
                             id);
    return;
  }

  TRACE_EVENT_ASYNC_END0("webkit", "LayerTreeHostImpl::SetVisible", id);
}

size_t GetMaxTransferBufferUsageBytes(cc::ContextProvider* context_provider) {
  // Software compositing should not use this value in production. Just use a
  // default value when testing uploads with the software compositor.
  if (!context_provider)
    return std::numeric_limits<size_t>::max();

  // We want to make sure the default transfer buffer size is equal to the
  // amount of data that can be uploaded by the compositor to avoid stalling
  // the pipeline.
  // For reference Chromebook Pixel can upload 1MB in about 0.5ms.
  const size_t kMaxBytesUploadedPerMs = 1024 * 1024 * 2;
  // Assuming a two frame deep pipeline between CPU and GPU and we are
  // drawing 60 frames per second which would require us to draw one
  // frame in 16 milliseconds.
  const size_t kMaxTransferBufferUsageBytes = 16 * 2 * kMaxBytesUploadedPerMs;
  return std::min(
      context_provider->ContextCapabilities().max_transfer_buffer_usage_bytes,
      kMaxTransferBufferUsageBytes);
}

unsigned GetMapImageTextureTarget(cc::ContextProvider* context_provider) {
  if (!context_provider)
    return GL_TEXTURE_2D;

  if (context_provider->ContextCapabilities().gpu.egl_image_external)
    return GL_TEXTURE_EXTERNAL_OES;
  if (context_provider->ContextCapabilities().gpu.texture_rectangle)
    return GL_TEXTURE_RECTANGLE_ARB;

  return GL_TEXTURE_2D;
}

}  // namespace

namespace cc {

class LayerTreeHostImplTimeSourceAdapter : public TimeSourceClient {
 public:
  static scoped_ptr<LayerTreeHostImplTimeSourceAdapter> Create(
      LayerTreeHostImpl* layer_tree_host_impl,
      scoped_refptr<DelayBasedTimeSource> time_source) {
    return make_scoped_ptr(
        new LayerTreeHostImplTimeSourceAdapter(layer_tree_host_impl,
                                               time_source));
  }
  virtual ~LayerTreeHostImplTimeSourceAdapter() {
    time_source_->SetClient(NULL);
    time_source_->SetActive(false);
  }

  virtual void OnTimerTick() OVERRIDE {
    // In single threaded mode we attempt to simulate changing the current
    // thread by maintaining a fake thread id. When we switch from one
    // thread to another, we construct DebugScopedSetXXXThread objects that
    // update the thread id. This lets DCHECKS that ensure we're on the
    // right thread to work correctly in single threaded mode. The problem
    // here is that the timer tasks are run via the message loop, and when
    // they run, we've had no chance to construct a DebugScopedSetXXXThread
    // object. The result is that we report that we're running on the main
    // thread. In multi-threaded mode, this timer is run on the compositor
    // thread, so to keep this consistent in single-threaded mode, we'll
    // construct a DebugScopedSetImplThread object. There is no need to do
    // this in multi-threaded mode since the real thread id's will be
    // correct. In fact, setting fake thread id's interferes with the real
    // thread id's and causes breakage.
    scoped_ptr<DebugScopedSetImplThread> set_impl_thread;
    if (!layer_tree_host_impl_->proxy()->HasImplThread()) {
      set_impl_thread.reset(
          new DebugScopedSetImplThread(layer_tree_host_impl_->proxy()));
    }

    layer_tree_host_impl_->Animate(
        layer_tree_host_impl_->CurrentFrameTimeTicks());
    layer_tree_host_impl_->UpdateBackgroundAnimateTicking(true);
    bool start_ready_animations = true;
    layer_tree_host_impl_->UpdateAnimationState(start_ready_animations);

    if (layer_tree_host_impl_->pending_tree()) {
      layer_tree_host_impl_->pending_tree()->UpdateDrawProperties();
      layer_tree_host_impl_->ManageTiles();
    }

    layer_tree_host_impl_->ResetCurrentFrameTimeForNextFrame();
  }

  void SetActive(bool active) {
    if (active != time_source_->Active())
      time_source_->SetActive(active);
  }

  bool Active() const { return time_source_->Active(); }

 private:
  LayerTreeHostImplTimeSourceAdapter(
      LayerTreeHostImpl* layer_tree_host_impl,
      scoped_refptr<DelayBasedTimeSource> time_source)
      : layer_tree_host_impl_(layer_tree_host_impl),
        time_source_(time_source) {
    time_source_->SetClient(this);
  }

  LayerTreeHostImpl* layer_tree_host_impl_;
  scoped_refptr<DelayBasedTimeSource> time_source_;

  DISALLOW_COPY_AND_ASSIGN(LayerTreeHostImplTimeSourceAdapter);
};

LayerTreeHostImpl::FrameData::FrameData()
    : contains_incomplete_tile(false), has_no_damage(false) {}

LayerTreeHostImpl::FrameData::~FrameData() {}

scoped_ptr<LayerTreeHostImpl> LayerTreeHostImpl::Create(
    const LayerTreeSettings& settings,
    LayerTreeHostImplClient* client,
    Proxy* proxy,
    RenderingStatsInstrumentation* rendering_stats_instrumentation,
    SharedBitmapManager* manager,
    int id) {
  return make_scoped_ptr(new LayerTreeHostImpl(
      settings, client, proxy, rendering_stats_instrumentation, manager, id));
}

LayerTreeHostImpl::LayerTreeHostImpl(
    const LayerTreeSettings& settings,
    LayerTreeHostImplClient* client,
    Proxy* proxy,
    RenderingStatsInstrumentation* rendering_stats_instrumentation,
    SharedBitmapManager* manager,
    int id)
    : client_(client),
      proxy_(proxy),
      use_gpu_rasterization_(false),
      on_demand_task_graph_runner_(NULL),
      input_handler_client_(NULL),
      did_lock_scrolling_layer_(false),
      should_bubble_scrolls_(false),
      wheel_scrolling_(false),
      scroll_affects_scroll_handler_(false),
      scroll_layer_id_when_mouse_over_scrollbar_(0),
      tile_priorities_dirty_(false),
      root_layer_scroll_offset_delegate_(NULL),
      settings_(settings),
      visible_(true),
      cached_managed_memory_policy_(
          PrioritizedResourceManager::DefaultMemoryAllocationLimit(),
          gpu::MemoryAllocation::CUTOFF_ALLOW_EVERYTHING,
          ManagedMemoryPolicy::kDefaultNumResourcesLimit),
      pinch_gesture_active_(false),
      pinch_gesture_end_should_clear_scrolling_layer_(false),
      fps_counter_(FrameRateCounter::Create(proxy_->HasImplThread())),
      paint_time_counter_(PaintTimeCounter::Create()),
      memory_history_(MemoryHistory::Create()),
      debug_rect_history_(DebugRectHistory::Create()),
      texture_mailbox_deleter_(new TextureMailboxDeleter(
          proxy_->HasImplThread() ? proxy_->ImplThreadTaskRunner()
                                  : proxy_->MainThreadTaskRunner())),
      max_memory_needed_bytes_(0),
      zero_budget_(false),
      device_scale_factor_(1.f),
      overhang_ui_resource_id_(0),
      overdraw_bottom_height_(0.f),
      resourceless_software_draw_(false),
      begin_impl_frame_interval_(BeginFrameArgs::DefaultInterval()),
      animation_registrar_(AnimationRegistrar::Create()),
      rendering_stats_instrumentation_(rendering_stats_instrumentation),
      micro_benchmark_controller_(this),
      need_to_update_visible_tiles_before_draw_(false),
      have_valid_output_surface_(false),
      shared_bitmap_manager_(manager),
      id_(id),
      transfer_buffer_memory_limit_(0u),
      brightness_level_(BRIGHTNESS_LEVEL_MAX),
      brightness_state_(BRIGHTNESS_STATE_STABLE) {
  DCHECK(proxy_->IsImplThread());
  DidVisibilityChange(this, visible_);
  animation_registrar_->set_supports_scroll_animations(
      proxy_->SupportsImplScrolling());

  SetDebugState(settings.initial_debug_state);

  if (settings.calculate_top_controls_position) {
    top_controls_manager_ =
        TopControlsManager::Create(this,
                                   settings.top_controls_height,
                                   settings.top_controls_show_threshold,
                                   settings.top_controls_hide_threshold);
  }

  SetDebugState(settings.initial_debug_state);

  // LTHI always has an active tree.
  active_tree_ = LayerTreeImpl::create(this);
  TRACE_EVENT_OBJECT_CREATED_WITH_ID(
      TRACE_DISABLED_BY_DEFAULT("cc.debug"), "cc::LayerTreeHostImpl", id_);
}

LayerTreeHostImpl::~LayerTreeHostImpl() {
  DCHECK(proxy_->IsImplThread());
  TRACE_EVENT0("cc", "LayerTreeHostImpl::~LayerTreeHostImpl()");
  TRACE_EVENT_OBJECT_DELETED_WITH_ID(
      TRACE_DISABLED_BY_DEFAULT("cc.debug"), "cc::LayerTreeHostImpl", id_);

  if (input_handler_client_) {
    input_handler_client_->WillShutdown();
    input_handler_client_ = NULL;
  }

  // The layer trees must be destroyed before the layer tree host. We've
  // made a contract with our animation controllers that the registrar
  // will outlive them, and we must make good.
  if (recycle_tree_)
    recycle_tree_->Shutdown();
  if (pending_tree_)
    pending_tree_->Shutdown();
  active_tree_->Shutdown();
  recycle_tree_.reset();
  pending_tree_.reset();
  active_tree_.reset();
  DestroyTileManager();
}

void LayerTreeHostImpl::BeginMainFrameAborted(bool did_handle) {
  // If the begin frame data was handled, then scroll and scale set was applied
  // by the main thread, so the active tree needs to be updated as if these sent
  // values were applied and committed.
  if (did_handle) {
    active_tree_->ApplySentScrollAndScaleDeltasFromAbortedCommit();
    active_tree_->ResetContentsTexturesPurged();
  }
}

void LayerTreeHostImpl::BeginCommit() {
  TRACE_EVENT0("cc", "LayerTreeHostImpl::BeginCommit");

  if (UsePendingTreeForSync())
    CreatePendingTree();
}

void LayerTreeHostImpl::CommitComplete() {
  TRACE_EVENT0("cc", "LayerTreeHostImpl::CommitComplete");

  if (pending_tree_)
    pending_tree_->ApplyScrollDeltasSinceBeginMainFrame();
  sync_tree()->set_needs_update_draw_properties();

  if (settings_.impl_side_painting) {
    // Impl-side painting needs an update immediately post-commit to have the
    // opportunity to create tilings.  Other paths can call UpdateDrawProperties
    // more lazily when needed prior to drawing.
    sync_tree()->UpdateDrawProperties();
    // Start working on newly created tiles immediately if needed.
    if (tile_manager_ && tile_priorities_dirty_)
      ManageTiles();
    else
      NotifyReadyToActivate();
  } else {
    // If we're not in impl-side painting, the tree is immediately considered
    // active.
    ActivateSyncTree();
  }

  micro_benchmark_controller_.DidCompleteCommit();
}

bool LayerTreeHostImpl::CanDraw() const {
  // Note: If you are changing this function or any other function that might
  // affect the result of CanDraw, make sure to call
  // client_->OnCanDrawStateChanged in the proper places and update the
  // NotifyIfCanDrawChanged test.

  if (!renderer_) {
    TRACE_EVENT_INSTANT0("cc", "LayerTreeHostImpl::CanDraw no renderer",
                         TRACE_EVENT_SCOPE_THREAD);
    return false;
  }

  // Must have an OutputSurface if |renderer_| is not NULL.
  DCHECK(output_surface_);

  // TODO(boliu): Make draws without root_layer work and move this below
  // draw_and_swap_full_viewport_every_frame check. Tracked in crbug.com/264967.
  if (!active_tree_->root_layer()) {
    TRACE_EVENT_INSTANT0("cc", "LayerTreeHostImpl::CanDraw no root layer",
                         TRACE_EVENT_SCOPE_THREAD);
    return false;
  }

  if (output_surface_->capabilities().draw_and_swap_full_viewport_every_frame)
    return true;

  if (DrawViewportSize().IsEmpty()) {
    TRACE_EVENT_INSTANT0("cc", "LayerTreeHostImpl::CanDraw empty viewport",
                         TRACE_EVENT_SCOPE_THREAD);
    return false;
  }
  if (active_tree_->ViewportSizeInvalid()) {
    TRACE_EVENT_INSTANT0(
        "cc", "LayerTreeHostImpl::CanDraw viewport size recently changed",
        TRACE_EVENT_SCOPE_THREAD);
    return false;
  }
  if (active_tree_->ContentsTexturesPurged()) {
    TRACE_EVENT_INSTANT0(
        "cc", "LayerTreeHostImpl::CanDraw contents textures purged",
        TRACE_EVENT_SCOPE_THREAD);
    return false;
  }
  if (EvictedUIResourcesExist()) {
    TRACE_EVENT_INSTANT0(
        "cc", "LayerTreeHostImpl::CanDraw UI resources evicted not recreated",
        TRACE_EVENT_SCOPE_THREAD);
    return false;
  }
  return true;
}

void LayerTreeHostImpl::Animate(base::TimeTicks monotonic_time) {
  if (input_handler_client_)
    input_handler_client_->Animate(monotonic_time);
  AnimatePageScale(monotonic_time);
  AnimateLayers(monotonic_time);
  AnimateScrollbars(monotonic_time);
  AnimateTopControls(monotonic_time);
}

void LayerTreeHostImpl::ManageTiles() {
  if (!tile_manager_)
    return;
  if (!tile_priorities_dirty_)
    return;

  tile_priorities_dirty_ = false;
  tile_manager_->ManageTiles(global_tile_state_);

  client_->DidManageTiles();
}

void LayerTreeHostImpl::StartPageScaleAnimation(
    const gfx::Vector2d& target_offset,
    bool anchor_point,
    float page_scale,
    base::TimeDelta duration) {
  if (!InnerViewportScrollLayer())
    return;

  gfx::Vector2dF scroll_total = active_tree_->TotalScrollOffset();
  gfx::SizeF scaled_scrollable_size = active_tree_->ScrollableSize();
  gfx::SizeF viewport_size = UnscaledScrollableViewportSize();

  // Easing constants experimentally determined.
  scoped_ptr<TimingFunction> timing_function =
      CubicBezierTimingFunction::Create(.8, 0, .3, .9).PassAs<TimingFunction>();

  page_scale_animation_ =
      PageScaleAnimation::Create(scroll_total,
                                 active_tree_->total_page_scale_factor(),
                                 viewport_size,
                                 scaled_scrollable_size,
                                 timing_function.Pass());

  if (anchor_point) {
    gfx::Vector2dF anchor(target_offset);
    page_scale_animation_->ZoomWithAnchor(anchor,
                                          page_scale,
                                          duration.InSecondsF());
  } else {
    gfx::Vector2dF scaled_target_offset = target_offset;
    page_scale_animation_->ZoomTo(scaled_target_offset,
                                  page_scale,
                                  duration.InSecondsF());
  }

  SetNeedsAnimate();
  client_->SetNeedsCommitOnImplThread();
  client_->RenewTreePriority();
}

bool LayerTreeHostImpl::IsCurrentlyScrollingLayerAt(
    const gfx::Point& viewport_point,
    InputHandler::ScrollInputType type) {
  if (!CurrentlyScrollingLayer())
    return false;

  gfx::PointF device_viewport_point =
      gfx::ScalePoint(viewport_point, device_scale_factor_);

  LayerImpl* layer_impl =
      active_tree_->FindLayerThatIsHitByPoint(device_viewport_point);

  bool scroll_on_main_thread = false;
  LayerImpl* scrolling_layer_impl = FindScrollLayerForDeviceViewportPoint(
      device_viewport_point, type, layer_impl, &scroll_on_main_thread, NULL);
  return CurrentlyScrollingLayer() == scrolling_layer_impl;
}

bool LayerTreeHostImpl::HaveTouchEventHandlersAt(
    const gfx::Point& viewport_point) {

  gfx::PointF device_viewport_point =
      gfx::ScalePoint(viewport_point, device_scale_factor_);

  LayerImpl* layer_impl =
      active_tree_->FindLayerThatIsHitByPointInTouchHandlerRegion(
          device_viewport_point);

  return layer_impl != NULL;
}

scoped_ptr<SwapPromiseMonitor>
LayerTreeHostImpl::CreateLatencyInfoSwapPromiseMonitor(
    ui::LatencyInfo* latency) {
  return scoped_ptr<SwapPromiseMonitor>(
      new LatencyInfoSwapPromiseMonitor(latency, NULL, this));
}

void LayerTreeHostImpl::QueueSwapPromiseForMainThreadScrollUpdate(
    scoped_ptr<SwapPromise> swap_promise) {
  swap_promises_for_main_thread_scroll_update_.push_back(swap_promise.Pass());
}

void LayerTreeHostImpl::TrackDamageForAllSurfaces(
    LayerImpl* root_draw_layer,
    const LayerImplList& render_surface_layer_list) {
  // For now, we use damage tracking to compute a global scissor. To do this, we
  // must compute all damage tracking before drawing anything, so that we know
  // the root damage rect. The root damage rect is then used to scissor each
  // surface.

  for (int surface_index = render_surface_layer_list.size() - 1;
       surface_index >= 0;
       --surface_index) {
    LayerImpl* render_surface_layer = render_surface_layer_list[surface_index];
    RenderSurfaceImpl* render_surface = render_surface_layer->render_surface();
    DCHECK(render_surface);
    render_surface->damage_tracker()->UpdateDamageTrackingState(
        render_surface->layer_list(),
        render_surface_layer->id(),
        render_surface->SurfacePropertyChangedOnlyFromDescendant(),
        render_surface->content_rect(),
        render_surface_layer->mask_layer(),
        render_surface_layer->filters());
  }
}

void LayerTreeHostImpl::FrameData::AsValueInto(
    base::debug::TracedValue* value) const {
  value->SetBoolean("contains_incomplete_tile", contains_incomplete_tile);
  value->SetBoolean("has_no_damage", has_no_damage);

  // Quad data can be quite large, so only dump render passes if we select
  // cc.debug.quads.
  bool quads_enabled;
  TRACE_EVENT_CATEGORY_GROUP_ENABLED(
      TRACE_DISABLED_BY_DEFAULT("cc.debug.quads"), &quads_enabled);
  if (quads_enabled) {
    value->BeginArray("render_passes");
    for (size_t i = 0; i < render_passes.size(); ++i) {
      value->BeginDictionary();
      render_passes[i]->AsValueInto(value);
      value->EndDictionary();
    }
    value->EndArray();
  }
}

void LayerTreeHostImpl::FrameData::AppendRenderPass(
    scoped_ptr<RenderPass> render_pass) {
  render_passes_by_id[render_pass->id] = render_pass.get();
  render_passes.push_back(render_pass.Pass());
}

DrawMode LayerTreeHostImpl::GetDrawMode() const {
  if (resourceless_software_draw_) {
    return DRAW_MODE_RESOURCELESS_SOFTWARE;
  } else if (output_surface_->context_provider()) {
    return DRAW_MODE_HARDWARE;
  } else {
    DCHECK_EQ(!output_surface_->software_device(),
              output_surface_->capabilities().delegated_rendering &&
                  !output_surface_->capabilities().deferred_gl_initialization)
        << output_surface_->capabilities().delegated_rendering << " "
        << output_surface_->capabilities().deferred_gl_initialization;
    return DRAW_MODE_SOFTWARE;
  }
}

static void AppendQuadsForLayer(
    RenderPass* target_render_pass,
    LayerImpl* layer,
    const OcclusionTracker<LayerImpl>& occlusion_tracker,
    AppendQuadsData* append_quads_data) {
  layer->AppendQuads(target_render_pass, occlusion_tracker, append_quads_data);
}

static void AppendQuadsForRenderSurfaceLayer(
    RenderPass* target_render_pass,
    LayerImpl* layer,
    const RenderPass* contributing_render_pass,
    const OcclusionTracker<LayerImpl>& occlusion_tracker,
    AppendQuadsData* append_quads_data) {
  bool is_replica = false;
  layer->render_surface()->AppendQuads(target_render_pass,
                                       occlusion_tracker,
                                       append_quads_data,
                                       is_replica,
                                       contributing_render_pass->id);

  // Add replica after the surface so that it appears below the surface.
  if (layer->has_replica()) {
    is_replica = true;
    layer->render_surface()->AppendQuads(target_render_pass,
                                         occlusion_tracker,
                                         append_quads_data,
                                         is_replica,
                                         contributing_render_pass->id);
  }
}

static void AppendQuadsToFillScreen(
    ResourceProvider::ResourceId overhang_resource_id,
    const gfx::SizeF& overhang_resource_scaled_size,
    const gfx::Rect& root_scroll_layer_rect,
    RenderPass* target_render_pass,
    LayerImpl* root_layer,
    SkColor screen_background_color,
    const OcclusionTracker<LayerImpl>& occlusion_tracker) {
  if (!root_layer || !SkColorGetA(screen_background_color))
    return;

  Region fill_region = occlusion_tracker.ComputeVisibleRegionInScreen();
  if (fill_region.IsEmpty())
    return;

  // Divide the fill region into the part to be filled with the overhang
  // resource and the part to be filled with the background color.
  Region screen_background_color_region = fill_region;
  Region overhang_region;
  if (overhang_resource_id) {
    overhang_region = fill_region;
    overhang_region.Subtract(root_scroll_layer_rect);
    screen_background_color_region.Intersect(root_scroll_layer_rect);
  }

  // Manually create the quad state for the gutter quads, as the root layer
  // doesn't have any bounds and so can't generate this itself.
  // TODO(danakj): Make the gutter quads generated by the solid color layer
  // (make it smarter about generating quads to fill unoccluded areas).

  gfx::Rect root_target_rect = root_layer->render_surface()->content_rect();
  float opacity = 1.f;
  int sorting_context_id = 0;
  SharedQuadState* shared_quad_state =
      target_render_pass->CreateAndAppendSharedQuadState();
  shared_quad_state->SetAll(gfx::Transform(),
                            root_target_rect.size(),
                            root_target_rect,
                            root_target_rect,
                            false,
                            opacity,
                            SkXfermode::kSrcOver_Mode,
                            sorting_context_id,
                            root_layer->layer_tree_impl()->brightness_level());

  for (Region::Iterator fill_rects(screen_background_color_region);
       fill_rects.has_rect();
       fill_rects.next()) {
    gfx::Rect screen_space_rect = fill_rects.rect();
    gfx::Rect visible_screen_space_rect = screen_space_rect;
    // Skip the quad culler and just append the quads directly to avoid
    // occlusion checks.
    SolidColorDrawQuad* quad =
        target_render_pass->CreateAndAppendDrawQuad<SolidColorDrawQuad>();
    quad->SetNew(shared_quad_state,
                 screen_space_rect,
                 visible_screen_space_rect,
                 screen_background_color,
                 false);
  }
  for (Region::Iterator fill_rects(overhang_region);
       fill_rects.has_rect();
       fill_rects.next()) {
    DCHECK(overhang_resource_id);
    gfx::Rect screen_space_rect = fill_rects.rect();
    gfx::Rect opaque_screen_space_rect = screen_space_rect;
    gfx::Rect visible_screen_space_rect = screen_space_rect;
    TextureDrawQuad* tex_quad =
        target_render_pass->CreateAndAppendDrawQuad<TextureDrawQuad>();
    const float vertex_opacity[4] = {1.f, 1.f, 1.f, 1.f};
    tex_quad->SetNew(
        shared_quad_state,
        screen_space_rect,
        opaque_screen_space_rect,
        visible_screen_space_rect,
        overhang_resource_id,
        false,
        gfx::PointF(
            screen_space_rect.x() / overhang_resource_scaled_size.width(),
            screen_space_rect.y() / overhang_resource_scaled_size.height()),
        gfx::PointF(
            screen_space_rect.right() / overhang_resource_scaled_size.width(),
            screen_space_rect.bottom() /
                overhang_resource_scaled_size.height()),
        screen_background_color,
        vertex_opacity,
        false);
  }
}

DrawResult LayerTreeHostImpl::CalculateRenderPasses(
    FrameData* frame) {
  DCHECK(frame->render_passes.empty());
  DCHECK(CanDraw());
  DCHECK(active_tree_->root_layer());

  TrackDamageForAllSurfaces(active_tree_->root_layer(),
                            *frame->render_surface_layer_list);

  // If the root render surface has no visible damage, then don't generate a
  // frame at all.
  RenderSurfaceImpl* root_surface =
      active_tree_->root_layer()->render_surface();
  bool root_surface_has_no_visible_damage =
      !root_surface->damage_tracker()->current_damage_rect().Intersects(
          root_surface->content_rect());
  bool root_surface_has_contributing_layers =
      !root_surface->layer_list().empty();
  bool hud_wants_to_draw_ = active_tree_->hud_layer() &&
                            active_tree_->hud_layer()->IsAnimatingHUDContents();
  if (root_surface_has_contributing_layers &&
      root_surface_has_no_visible_damage &&
      active_tree_->LayersWithCopyOutputRequest().empty() &&
      !hud_wants_to_draw_ &&
      brightness_state_ == BRIGHTNESS_STATE_STABLE) {
    TRACE_EVENT0("cc",
                 "LayerTreeHostImpl::CalculateRenderPasses::EmptyDamageRect");
    frame->has_no_damage = true;
    DCHECK(!output_surface_->capabilities()
               .draw_and_swap_full_viewport_every_frame);
    return DRAW_SUCCESS;
  }

  TRACE_EVENT1("cc",
               "LayerTreeHostImpl::CalculateRenderPasses",
               "render_surface_layer_list.size()",
               static_cast<uint64>(frame->render_surface_layer_list->size()));

  // Create the render passes in dependency order.
  for (int surface_index = frame->render_surface_layer_list->size() - 1;
       surface_index >= 0;
       --surface_index) {
    LayerImpl* render_surface_layer =
        (*frame->render_surface_layer_list)[surface_index];
    RenderSurfaceImpl* render_surface = render_surface_layer->render_surface();

    bool should_draw_into_render_pass =
        render_surface_layer->parent() == NULL ||
        render_surface->contributes_to_drawn_surface() ||
        render_surface_layer->HasCopyRequest();
    if (should_draw_into_render_pass)
      render_surface_layer->render_surface()->AppendRenderPasses(frame);
  }

  // When we are displaying the HUD, change the root damage rect to cover the
  // entire root surface. This will disable partial-swap/scissor optimizations
  // that would prevent the HUD from updating, since the HUD does not cause
  // damage itself, to prevent it from messing with damage visualizations. Since
  // damage visualizations are done off the LayerImpls and RenderSurfaceImpls,
  // changing the RenderPass does not affect them.
  if (active_tree_->hud_layer()) {
    RenderPass* root_pass = frame->render_passes.back();
    root_pass->damage_rect = root_pass->output_rect;
  }

  OcclusionTracker<LayerImpl> occlusion_tracker(
      active_tree_->root_layer()->render_surface()->content_rect());
  occlusion_tracker.set_minimum_tracking_size(
      settings_.minimum_occlusion_tracking_size);

  if (debug_state_.show_occluding_rects) {
    occlusion_tracker.set_occluding_screen_space_rects_container(
        &frame->occluding_screen_space_rects);
  }
  if (debug_state_.show_non_occluding_rects) {
    occlusion_tracker.set_non_occluding_screen_space_rects_container(
        &frame->non_occluding_screen_space_rects);
  }

  // Add quads to the Render passes in front-to-back order to allow for testing
  // occlusion and performing culling during the tree walk.
  typedef LayerIterator<LayerImpl> LayerIteratorType;

  // Typically when we are missing a texture and use a checkerboard quad, we
  // still draw the frame. However when the layer being checkerboarded is moving
  // due to an impl-animation, we drop the frame to avoid flashing due to the
  // texture suddenly appearing in the future.
  DrawResult draw_result = DRAW_SUCCESS;
  // When we have a copy request for a layer, we need to draw no matter
  // what, as the layer may disappear after this frame.
  bool have_copy_request = false;

  int layers_drawn = 0;

  const DrawMode draw_mode = GetDrawMode();

  int num_missing_tiles = 0;
  int num_incomplete_tiles = 0;

  LayerIteratorType end =
      LayerIteratorType::End(frame->render_surface_layer_list);
  for (LayerIteratorType it =
           LayerIteratorType::Begin(frame->render_surface_layer_list);
       it != end;
       ++it) {
    RenderPass::Id target_render_pass_id =
        it.target_render_surface_layer()->render_surface()->RenderPassId();
    RenderPass* target_render_pass =
        frame->render_passes_by_id[target_render_pass_id];

    occlusion_tracker.EnterLayer(it);

    AppendQuadsData append_quads_data(target_render_pass_id);

    if (it.represents_target_render_surface()) {
      if (it->HasCopyRequest()) {
        have_copy_request = true;
        it->TakeCopyRequestsAndTransformToTarget(
            &target_render_pass->copy_requests);
      }
    } else if (it.represents_contributing_render_surface() &&
               it->render_surface()->contributes_to_drawn_surface()) {
      RenderPass::Id contributing_render_pass_id =
          it->render_surface()->RenderPassId();
      RenderPass* contributing_render_pass =
          frame->render_passes_by_id[contributing_render_pass_id];
      AppendQuadsForRenderSurfaceLayer(target_render_pass,
                                       *it,
                                       contributing_render_pass,
                                       occlusion_tracker,
                                       &append_quads_data);
    } else if (it.represents_itself() &&
               !it->visible_content_rect().IsEmpty()) {
      bool occluded = occlusion_tracker.Occluded(it->render_target(),
                                                 it->visible_content_rect(),
                                                 it->draw_transform());
      if (!occluded && it->WillDraw(draw_mode, resource_provider_.get())) {
        DCHECK_EQ(active_tree_, it->layer_tree_impl());

        frame->will_draw_layers.push_back(*it);

        if (it->HasContributingDelegatedRenderPasses()) {
          RenderPass::Id contributing_render_pass_id =
              it->FirstContributingRenderPassId();
          while (frame->render_passes_by_id.find(contributing_render_pass_id) !=
                 frame->render_passes_by_id.end()) {
            RenderPass* render_pass =
                frame->render_passes_by_id[contributing_render_pass_id];

            AppendQuadsData append_quads_data(render_pass->id);
            AppendQuadsForLayer(render_pass,
                                *it,
                                occlusion_tracker,
                                &append_quads_data);

            contributing_render_pass_id =
                it->NextContributingRenderPassId(contributing_render_pass_id);
          }
        }

        AppendQuadsForLayer(target_render_pass,
                            *it,
                            occlusion_tracker,
                            &append_quads_data);
      }

      ++layers_drawn;
    }

    rendering_stats_instrumentation_->AddVisibleContentArea(
        append_quads_data.visible_content_area);
    rendering_stats_instrumentation_->AddApproximatedVisibleContentArea(
        append_quads_data.approximated_visible_content_area);

    num_missing_tiles += append_quads_data.num_missing_tiles;
    num_incomplete_tiles += append_quads_data.num_incomplete_tiles;

    if (append_quads_data.num_missing_tiles) {
      bool layer_has_animating_transform =
          it->screen_space_transform_is_animating() ||
          it->draw_transform_is_animating();
      if (layer_has_animating_transform)
        draw_result = DRAW_ABORTED_CHECKERBOARD_ANIMATIONS;
    }

    if (append_quads_data.num_incomplete_tiles ||
        append_quads_data.num_missing_tiles) {
      frame->contains_incomplete_tile = true;
      if (active_tree()->RequiresHighResToDraw())
        draw_result = DRAW_ABORTED_MISSING_HIGH_RES_CONTENT;
    }

    occlusion_tracker.LeaveLayer(it);
  }

  if (have_copy_request ||
      output_surface_->capabilities().draw_and_swap_full_viewport_every_frame)
    draw_result = DRAW_SUCCESS;

#if DCHECK_IS_ON
  for (size_t i = 0; i < frame->render_passes.size(); ++i) {
    for (size_t j = 0; j < frame->render_passes[i]->quad_list.size(); ++j)
      DCHECK(frame->render_passes[i]->quad_list[j]->shared_quad_state);
    DCHECK(frame->render_passes_by_id.find(frame->render_passes[i]->id)
           != frame->render_passes_by_id.end());
  }
#endif
  DCHECK(frame->render_passes.back()->output_rect.origin().IsOrigin());

  if (!active_tree_->has_transparent_background()) {
    frame->render_passes.back()->has_transparent_background = false;
    AppendQuadsToFillScreen(
        ResourceIdForUIResource(overhang_ui_resource_id_),
        gfx::ScaleSize(overhang_ui_resource_size_, device_scale_factor_),
        active_tree_->RootScrollLayerDeviceViewportBounds(),
        frame->render_passes.back(),
        active_tree_->root_layer(),
        active_tree_->background_color(),
        occlusion_tracker);
  }

  RemoveRenderPasses(CullRenderPassesWithNoQuads(), frame);
  renderer_->DecideRenderPassAllocationsForFrame(frame->render_passes);

  // Any copy requests left in the tree are not going to get serviced, and
  // should be aborted.
  ScopedPtrVector<CopyOutputRequest> requests_to_abort;
  while (!active_tree_->LayersWithCopyOutputRequest().empty()) {
    LayerImpl* layer = active_tree_->LayersWithCopyOutputRequest().back();
    layer->TakeCopyRequestsAndTransformToTarget(&requests_to_abort);
  }
  for (size_t i = 0; i < requests_to_abort.size(); ++i)
    requests_to_abort[i]->SendEmptyResult();

  // If we're making a frame to draw, it better have at least one render pass.
  DCHECK(!frame->render_passes.empty());

  if (active_tree_->has_ever_been_drawn()) {
    UMA_HISTOGRAM_COUNTS_100(
        "Compositing.RenderPass.AppendQuadData.NumMissingTiles",
        num_missing_tiles);
    UMA_HISTOGRAM_COUNTS_100(
        "Compositing.RenderPass.AppendQuadData.NumIncompleteTiles",
        num_incomplete_tiles);
  }

  // Should only have one render pass in resourceless software mode.
  DCHECK(draw_mode != DRAW_MODE_RESOURCELESS_SOFTWARE ||
         frame->render_passes.size() == 1u)
      << frame->render_passes.size();

  return draw_result;
}

void LayerTreeHostImpl::MainThreadHasStoppedFlinging() {
  if (input_handler_client_)
    input_handler_client_->MainThreadHasStoppedFlinging();
}

void LayerTreeHostImpl::UpdateBackgroundAnimateTicking(
    bool should_background_tick) {
  DCHECK(proxy_->IsImplThread());
  if (should_background_tick)
    DCHECK(active_tree_->root_layer());

  bool enabled = should_background_tick && needs_animate_layers();

  // Lazily create the time_source adapter so that we can vary the interval for
  // testing.
  if (!time_source_client_adapter_) {
    time_source_client_adapter_ = LayerTreeHostImplTimeSourceAdapter::Create(
        this,
        DelayBasedTimeSource::Create(
            LowFrequencyAnimationInterval(),
            proxy_->HasImplThread() ? proxy_->ImplThreadTaskRunner()
                                    : proxy_->MainThreadTaskRunner()));
  }

  time_source_client_adapter_->SetActive(enabled);
}

void LayerTreeHostImpl::DidAnimateScrollOffset() {
  client_->SetNeedsCommitOnImplThread();
  client_->RenewTreePriority();
}

void LayerTreeHostImpl::SetViewportDamage(const gfx::Rect& damage_rect) {
  viewport_damage_rect_.Union(damage_rect);
}

static inline RenderPass* FindRenderPassById(
    RenderPass::Id render_pass_id,
    const LayerTreeHostImpl::FrameData& frame) {
  RenderPassIdHashMap::const_iterator it =
      frame.render_passes_by_id.find(render_pass_id);
  return it != frame.render_passes_by_id.end() ? it->second : NULL;
}

static void RemoveRenderPassesRecursive(RenderPass::Id remove_render_pass_id,
                                        LayerTreeHostImpl::FrameData* frame) {
  RenderPass* remove_render_pass =
      FindRenderPassById(remove_render_pass_id, *frame);
  // The pass was already removed by another quad - probably the original, and
  // we are the replica.
  if (!remove_render_pass)
    return;
  RenderPassList& render_passes = frame->render_passes;
  RenderPassList::iterator to_remove = std::find(render_passes.begin(),
                                                 render_passes.end(),
                                                 remove_render_pass);

  DCHECK(to_remove != render_passes.end());

  scoped_ptr<RenderPass> removed_pass = render_passes.take(to_remove);
  frame->render_passes.erase(to_remove);
  frame->render_passes_by_id.erase(remove_render_pass_id);

  // Now follow up for all RenderPass quads and remove their RenderPasses
  // recursively.
  const QuadList& quad_list = removed_pass->quad_list;
  QuadList::ConstBackToFrontIterator quad_list_iterator =
      quad_list.BackToFrontBegin();
  for (; quad_list_iterator != quad_list.BackToFrontEnd();
       ++quad_list_iterator) {
    DrawQuad* current_quad = (*quad_list_iterator);
    if (current_quad->material != DrawQuad::RENDER_PASS)
      continue;

    RenderPass::Id next_remove_render_pass_id =
        RenderPassDrawQuad::MaterialCast(current_quad)->render_pass_id;
    RemoveRenderPassesRecursive(next_remove_render_pass_id, frame);
  }
}

bool LayerTreeHostImpl::CullRenderPassesWithNoQuads::ShouldRemoveRenderPass(
    const RenderPassDrawQuad& quad, const FrameData& frame) const {
  const RenderPass* render_pass =
      FindRenderPassById(quad.render_pass_id, frame);
  if (!render_pass)
    return false;

  // If any quad or RenderPass draws into this RenderPass, then keep it.
  const QuadList& quad_list = render_pass->quad_list;
  for (QuadList::ConstBackToFrontIterator quad_list_iterator =
           quad_list.BackToFrontBegin();
       quad_list_iterator != quad_list.BackToFrontEnd();
       ++quad_list_iterator) {
    DrawQuad* current_quad = *quad_list_iterator;

    if (current_quad->material != DrawQuad::RENDER_PASS)
      return false;

    const RenderPass* contributing_pass = FindRenderPassById(
        RenderPassDrawQuad::MaterialCast(current_quad)->render_pass_id, frame);
    if (contributing_pass)
      return false;
  }
  return true;
}

// Defined for linking tests.
template CC_EXPORT void LayerTreeHostImpl::RemoveRenderPasses<
  LayerTreeHostImpl::CullRenderPassesWithNoQuads>(
      CullRenderPassesWithNoQuads culler, FrameData*);

// static
template <typename RenderPassCuller>
void LayerTreeHostImpl::RemoveRenderPasses(RenderPassCuller culler,
                                           FrameData* frame) {
  for (size_t it = culler.RenderPassListBegin(frame->render_passes);
       it != culler.RenderPassListEnd(frame->render_passes);
       it = culler.RenderPassListNext(it)) {
    const RenderPass* current_pass = frame->render_passes[it];
    const QuadList& quad_list = current_pass->quad_list;
    QuadList::ConstBackToFrontIterator quad_list_iterator =
        quad_list.BackToFrontBegin();

    for (; quad_list_iterator != quad_list.BackToFrontEnd();
         ++quad_list_iterator) {
      DrawQuad* current_quad = *quad_list_iterator;

      if (current_quad->material != DrawQuad::RENDER_PASS)
        continue;

      const RenderPassDrawQuad* render_pass_quad =
          RenderPassDrawQuad::MaterialCast(current_quad);
      if (!culler.ShouldRemoveRenderPass(*render_pass_quad, *frame))
        continue;

      // We are changing the vector in the middle of iteration. Because we
      // delete render passes that draw into the current pass, we are
      // guaranteed that any data from the iterator to the end will not
      // change. So, capture the iterator position from the end of the
      // list, and restore it after the change.
      size_t position_from_end = frame->render_passes.size() - it;
      RemoveRenderPassesRecursive(render_pass_quad->render_pass_id, frame);
      it = frame->render_passes.size() - position_from_end;
      DCHECK_GE(frame->render_passes.size(), position_from_end);
    }
  }
}

DrawResult LayerTreeHostImpl::PrepareToDraw(FrameData* frame) {
  TRACE_EVENT1("cc",
               "LayerTreeHostImpl::PrepareToDraw",
               "SourceFrameNumber",
               active_tree_->source_frame_number());

  if (need_to_update_visible_tiles_before_draw_ &&
      tile_manager_ && tile_manager_->UpdateVisibleTiles()) {
    DidInitializeVisibleTile();
  }
  need_to_update_visible_tiles_before_draw_ = true;

  UMA_HISTOGRAM_CUSTOM_COUNTS(
      "Compositing.NumActiveLayers", active_tree_->NumLayers(), 1, 400, 20);

  bool ok = active_tree_->UpdateDrawProperties();
  DCHECK(ok) << "UpdateDrawProperties failed during draw";

  frame->render_surface_layer_list = &active_tree_->RenderSurfaceLayerList();
  frame->render_passes.clear();
  frame->render_passes_by_id.clear();
  frame->will_draw_layers.clear();
  frame->contains_incomplete_tile = false;
  frame->has_no_damage = false;

  if (active_tree_->root_layer()) {
    gfx::Rect device_viewport_damage_rect = viewport_damage_rect_;
    viewport_damage_rect_ = gfx::Rect();

    active_tree_->root_layer()->render_surface()->damage_tracker()->
        AddDamageNextUpdate(device_viewport_damage_rect);
  }

  DrawResult draw_result = CalculateRenderPasses(frame);
  if (draw_result != DRAW_SUCCESS) {
    DCHECK(!output_surface_->capabilities()
               .draw_and_swap_full_viewport_every_frame);
    return draw_result;
  }

  // If we return DRAW_SUCCESS, then we expect DrawLayers() to be called before
  // this function is called again.
  return draw_result;
}

void LayerTreeHostImpl::EvictTexturesForTesting() {
  EnforceManagedMemoryPolicy(ManagedMemoryPolicy(0));
}

void LayerTreeHostImpl::BlockNotifyReadyToActivateForTesting(bool block) {
  NOTREACHED();
}

void LayerTreeHostImpl::DidInitializeVisibleTileForTesting() {
  // Add arbitrary damage, to trigger prepare-to-draws.
  // Here, setting damage as viewport size, used only for testing.
  SetFullRootLayerDamage();
  DidInitializeVisibleTile();
}

void LayerTreeHostImpl::ResetTreesForTesting() {
  if (active_tree_)
    active_tree_->DetachLayerTree();
  active_tree_ = LayerTreeImpl::create(this);
  if (pending_tree_)
    pending_tree_->DetachLayerTree();
  pending_tree_.reset();
  if (recycle_tree_)
    recycle_tree_->DetachLayerTree();
  recycle_tree_.reset();
}

void LayerTreeHostImpl::ResetRecycleTreeForTesting() {
  if (recycle_tree_)
    recycle_tree_->DetachLayerTree();
  recycle_tree_.reset();
}

void LayerTreeHostImpl::EnforceManagedMemoryPolicy(
    const ManagedMemoryPolicy& policy) {

  bool evicted_resources = client_->ReduceContentsTextureMemoryOnImplThread(
      visible_ ? policy.bytes_limit_when_visible : 0,
      ManagedMemoryPolicy::PriorityCutoffToValue(
          visible_ ? policy.priority_cutoff_when_visible
                   : gpu::MemoryAllocation::CUTOFF_ALLOW_NOTHING));
  if (evicted_resources) {
    active_tree_->SetContentsTexturesPurged();
    if (pending_tree_)
      pending_tree_->SetContentsTexturesPurged();
    client_->SetNeedsCommitOnImplThread();
    client_->OnCanDrawStateChanged(CanDraw());
    client_->RenewTreePriority();
  }

  UpdateTileManagerMemoryPolicy(policy);
}

void LayerTreeHostImpl::UpdateTileManagerMemoryPolicy(
    const ManagedMemoryPolicy& policy) {
  if (!tile_manager_)
    return;

  global_tile_state_.hard_memory_limit_in_bytes = 0;
  global_tile_state_.soft_memory_limit_in_bytes = 0;
  if (visible_ && policy.bytes_limit_when_visible > 0) {
    global_tile_state_.hard_memory_limit_in_bytes =
        policy.bytes_limit_when_visible;
    global_tile_state_.soft_memory_limit_in_bytes =
        (static_cast<int64>(global_tile_state_.hard_memory_limit_in_bytes) *
         settings_.max_memory_for_prepaint_percentage) /
        100;
  }
  global_tile_state_.memory_limit_policy =
      ManagedMemoryPolicy::PriorityCutoffToTileMemoryLimitPolicy(
          visible_ ?
          policy.priority_cutoff_when_visible :
          gpu::MemoryAllocation::CUTOFF_ALLOW_NOTHING);
  global_tile_state_.num_resources_limit = policy.num_resources_limit;

  // TODO(reveman): We should avoid keeping around unused resources if
  // possible. crbug.com/224475
  // Unused limit is calculated from soft-limit, as hard-limit may
  // be very high and shouldn't typically be exceeded.
  size_t unused_memory_limit_in_bytes = static_cast<size_t>(
      (static_cast<int64>(global_tile_state_.soft_memory_limit_in_bytes) *
       settings_.max_unused_resource_memory_percentage) /
      100);

  DCHECK(resource_pool_);
  resource_pool_->CheckBusyResources();
  // Soft limit is used for resource pool such that memory returns to soft
  // limit after going over.
  resource_pool_->SetResourceUsageLimits(
      global_tile_state_.hard_memory_limit_in_bytes,
      unused_memory_limit_in_bytes,
      global_tile_state_.num_resources_limit);

  // Staging pool resources are used as transfer buffers so we use
  // |transfer_buffer_memory_limit_| as the memory limit for this resource pool.
  if (staging_resource_pool_) {
    staging_resource_pool_->CheckBusyResources();
    staging_resource_pool_->SetResourceUsageLimits(
        visible_ ? transfer_buffer_memory_limit_ : 0,
        transfer_buffer_memory_limit_,
        std::numeric_limits<size_t>::max());
  }

  DidModifyTilePriorities();
}

void LayerTreeHostImpl::DidModifyTilePriorities() {
  DCHECK(settings_.impl_side_painting);
  // Mark priorities as dirty and schedule a ManageTiles().
  tile_priorities_dirty_ = true;
  client_->SetNeedsManageTilesOnImplThread();
}

void LayerTreeHostImpl::DidInitializeVisibleTile() {
  if (client_ && !client_->IsInsideDraw())
    client_->DidInitializeVisibleTileOnImplThread();
}

void LayerTreeHostImpl::GetPictureLayerImplPairs(
    std::vector<PictureLayerImpl::Pair>* layer_pairs) const {
  DCHECK(layer_pairs->empty());
  for (std::vector<PictureLayerImpl*>::const_iterator it =
           picture_layers_.begin();
       it != picture_layers_.end();
       ++it) {
    PictureLayerImpl* layer = *it;

    // TODO(vmpstr): Iterators and should handle this instead. crbug.com/381704
    if (!layer->HasValidTilePriorities())
      continue;

    PictureLayerImpl* twin_layer = layer->GetTwinLayer();

    // Ignore the twin layer when tile priorities are invalid.
    // TODO(vmpstr): Iterators should handle this instead. crbug.com/381704
    if (twin_layer && !twin_layer->HasValidTilePriorities())
      twin_layer = NULL;

    // If the current tree is ACTIVE_TREE, then always generate a layer_pair.
    // If current tree is PENDING_TREE, then only generate a layer_pair if
    // there is no twin layer.
    if (layer->GetTree() == ACTIVE_TREE) {
      DCHECK(!twin_layer || twin_layer->GetTree() == PENDING_TREE);
      layer_pairs->push_back(PictureLayerImpl::Pair(layer, twin_layer));
    } else if (!twin_layer) {
      layer_pairs->push_back(PictureLayerImpl::Pair(NULL, layer));
    }
  }
}

void LayerTreeHostImpl::BuildRasterQueue(RasterTilePriorityQueue* queue,
                                         TreePriority tree_priority) {
  picture_layer_pairs_.clear();
  GetPictureLayerImplPairs(&picture_layer_pairs_);
  queue->Build(picture_layer_pairs_, tree_priority);
}

void LayerTreeHostImpl::BuildEvictionQueue(EvictionTilePriorityQueue* queue,
                                           TreePriority tree_priority) {
  picture_layer_pairs_.clear();
  GetPictureLayerImplPairs(&picture_layer_pairs_);
  queue->Build(picture_layer_pairs_, tree_priority);
}

const std::vector<PictureLayerImpl*>& LayerTreeHostImpl::GetPictureLayers()
    const {
  return picture_layers_;
}

void LayerTreeHostImpl::NotifyReadyToActivate() {
  client_->NotifyReadyToActivate();
}

void LayerTreeHostImpl::NotifyTileStateChanged(const Tile* tile) {
  TRACE_EVENT0("cc", "LayerTreeHostImpl::NotifyTileStateChanged");

  if (active_tree_) {
    LayerImpl* layer_impl =
        active_tree_->FindActiveTreeLayerById(tile->layer_id());
    if (layer_impl)
      layer_impl->NotifyTileStateChanged(tile);
  }

  if (pending_tree_) {
    LayerImpl* layer_impl =
        pending_tree_->FindPendingTreeLayerById(tile->layer_id());
    if (layer_impl)
      layer_impl->NotifyTileStateChanged(tile);
  }
}

void LayerTreeHostImpl::SetMemoryPolicy(const ManagedMemoryPolicy& policy) {
  SetManagedMemoryPolicy(policy, zero_budget_);
}

void LayerTreeHostImpl::SetTreeActivationCallback(
    const base::Closure& callback) {
  DCHECK(proxy_->IsImplThread());
  DCHECK(settings_.impl_side_painting || callback.is_null());
  tree_activation_callback_ = callback;
}

void LayerTreeHostImpl::SetManagedMemoryPolicy(
    const ManagedMemoryPolicy& policy, bool zero_budget) {
  if (cached_managed_memory_policy_ == policy && zero_budget_ == zero_budget)
    return;

  ManagedMemoryPolicy old_policy = ActualManagedMemoryPolicy();

  cached_managed_memory_policy_ = policy;
  zero_budget_ = zero_budget;
  ManagedMemoryPolicy actual_policy = ActualManagedMemoryPolicy();

  if (old_policy == actual_policy)
    return;

  if (!proxy_->HasImplThread()) {
    // In single-thread mode, this can be called on the main thread by
    // GLRenderer::OnMemoryAllocationChanged.
    DebugScopedSetImplThread impl_thread(proxy_);
    EnforceManagedMemoryPolicy(actual_policy);
  } else {
    DCHECK(proxy_->IsImplThread());
    EnforceManagedMemoryPolicy(actual_policy);
  }

  // If there is already enough memory to draw everything imaginable and the
  // new memory limit does not change this, then do not re-commit. Don't bother
  // skipping commits if this is not visible (commits don't happen when not
  // visible, there will almost always be a commit when this becomes visible).
  bool needs_commit = true;
  if (visible() &&
      actual_policy.bytes_limit_when_visible >= max_memory_needed_bytes_ &&
      old_policy.bytes_limit_when_visible >= max_memory_needed_bytes_ &&
      actual_policy.priority_cutoff_when_visible ==
          old_policy.priority_cutoff_when_visible) {
    needs_commit = false;
  }

  if (needs_commit)
    client_->SetNeedsCommitOnImplThread();
}

void LayerTreeHostImpl::SetExternalDrawConstraints(
    const gfx::Transform& transform,
    const gfx::Rect& viewport,
    const gfx::Rect& clip,
    const gfx::Rect& viewport_rect_for_tile_priority,
    const gfx::Transform& transform_for_tile_priority,
    bool resourceless_software_draw) {
  gfx::Rect viewport_rect_for_tile_priority_in_view_space;
  if (!resourceless_software_draw) {
    gfx::Transform screen_to_view(gfx::Transform::kSkipInitialization);
    if (transform_for_tile_priority.GetInverse(&screen_to_view)) {
      // Convert from screen space to view space.
      viewport_rect_for_tile_priority_in_view_space =
          gfx::ToEnclosingRect(MathUtil::ProjectClippedRect(
              screen_to_view, viewport_rect_for_tile_priority));
    }
  }

  if (external_transform_ != transform || external_viewport_ != viewport ||
      resourceless_software_draw_ != resourceless_software_draw ||
      viewport_rect_for_tile_priority_ !=
          viewport_rect_for_tile_priority_in_view_space) {
    active_tree_->set_needs_update_draw_properties();
  }

  external_transform_ = transform;
  external_viewport_ = viewport;
  external_clip_ = clip;
  viewport_rect_for_tile_priority_ =
      viewport_rect_for_tile_priority_in_view_space;
  resourceless_software_draw_ = resourceless_software_draw;
}

void LayerTreeHostImpl::SetNeedsRedrawRect(const gfx::Rect& damage_rect) {
  if (damage_rect.IsEmpty())
    return;
  NotifySwapPromiseMonitorsOfSetNeedsRedraw();
  client_->SetNeedsRedrawRectOnImplThread(damage_rect);
}

void LayerTreeHostImpl::BeginFrame(const BeginFrameArgs& args) {
  client_->BeginFrame(args);
}

void LayerTreeHostImpl::DidSwapBuffers() {
  client_->DidSwapBuffersOnImplThread();
}

void LayerTreeHostImpl::DidSwapBuffersComplete() {
  client_->DidSwapBuffersCompleteOnImplThread();
}

void LayerTreeHostImpl::ReclaimResources(const CompositorFrameAck* ack) {
  // TODO(piman): We may need to do some validation on this ack before
  // processing it.
  if (renderer_)
    renderer_->ReceiveSwapBuffersAck(*ack);

  // In OOM, we now might be able to release more resources that were held
  // because they were exported.
  if (tile_manager_) {
    DCHECK(resource_pool_);

    resource_pool_->CheckBusyResources();
    resource_pool_->ReduceResourceUsage();
  }
  // If we're not visible, we likely released resources, so we want to
  // aggressively flush here to make sure those DeleteTextures make it to the
  // GPU process to free up the memory.
  if (output_surface_->context_provider() && !visible_) {
    output_surface_->context_provider()->ContextGL()->ShallowFlushCHROMIUM();
  }
}

void LayerTreeHostImpl::OnCanDrawStateChangedForTree() {
  client_->OnCanDrawStateChanged(CanDraw());
}

CompositorFrameMetadata LayerTreeHostImpl::MakeCompositorFrameMetadata() const {
  CompositorFrameMetadata metadata;
  metadata.device_scale_factor = device_scale_factor_;
  metadata.page_scale_factor = active_tree_->total_page_scale_factor();
  metadata.scrollable_viewport_size = active_tree_->ScrollableViewportSize();
  metadata.root_layer_size = active_tree_->ScrollableSize();
  metadata.min_page_scale_factor = active_tree_->min_page_scale_factor();
  metadata.max_page_scale_factor = active_tree_->max_page_scale_factor();
  if (top_controls_manager_) {
    metadata.location_bar_offset =
        gfx::Vector2dF(0.f, top_controls_manager_->controls_top_offset());
    metadata.location_bar_content_translation =
        gfx::Vector2dF(0.f, top_controls_manager_->content_top_offset());
    metadata.overdraw_bottom_height = overdraw_bottom_height_;
  }

  active_tree_->GetViewportSelection(&metadata.selection_start,
                                     &metadata.selection_end);

  if (!InnerViewportScrollLayer())
    return metadata;

  metadata.root_scroll_offset = active_tree_->TotalScrollOffset();

  return metadata;
}

static void LayerTreeHostImplDidBeginTracingCallback(LayerImpl* layer) {
  layer->DidBeginTracing();
}

void LayerTreeHostImpl::DrawLayers(FrameData* frame,
                                   base::TimeTicks frame_begin_time) {
  TRACE_EVENT0("cc", "LayerTreeHostImpl::DrawLayers");
  DCHECK(CanDraw());

  if (frame->has_no_damage) {
    TRACE_EVENT_INSTANT0("cc", "EarlyOut_NoDamage", TRACE_EVENT_SCOPE_THREAD);
    DCHECK(!output_surface_->capabilities()
               .draw_and_swap_full_viewport_every_frame);
    return;
  }

  DCHECK(!frame->render_passes.empty());

  fps_counter_->SaveTimeStamp(frame_begin_time,
                              !output_surface_->context_provider());
  bool on_main_thread = false;
  rendering_stats_instrumentation_->IncrementFrameCount(
      1, on_main_thread);

  if (tile_manager_) {
    memory_history_->SaveEntry(
        tile_manager_->memory_stats_from_last_assign());
  }

  if (debug_state_.ShowHudRects()) {
    debug_rect_history_->SaveDebugRectsForCurrentFrame(
        active_tree_->root_layer(),
        active_tree_->hud_layer(),
        *frame->render_surface_layer_list,
        frame->occluding_screen_space_rects,
        frame->non_occluding_screen_space_rects,
        debug_state_);
  }

  if (!settings_.impl_side_painting && debug_state_.continuous_painting) {
    const RenderingStats& stats =
        rendering_stats_instrumentation_->GetRenderingStats();
    paint_time_counter_->SavePaintTime(stats.main_stats.paint_time);
  }

  bool is_new_trace;
  TRACE_EVENT_IS_NEW_TRACE(&is_new_trace);
  if (is_new_trace) {
    if (pending_tree_) {
      LayerTreeHostCommon::CallFunctionForSubtree(
          pending_tree_->root_layer(),
          base::Bind(&LayerTreeHostImplDidBeginTracingCallback));
    }
    LayerTreeHostCommon::CallFunctionForSubtree(
        active_tree_->root_layer(),
        base::Bind(&LayerTreeHostImplDidBeginTracingCallback));
  }

  {
    TRACE_EVENT0("cc", "DrawLayers.FrameViewerTracing");
    TRACE_EVENT_OBJECT_SNAPSHOT_WITH_ID(
       TRACE_DISABLED_BY_DEFAULT("cc.debug") ","
       TRACE_DISABLED_BY_DEFAULT("cc.debug.quads") ","
       TRACE_DISABLED_BY_DEFAULT("devtools.timeline.layers"),
       "cc::LayerTreeHostImpl",
       id_,
       AsValueWithFrame(frame));
  }

  const DrawMode draw_mode = GetDrawMode();

  // Because the contents of the HUD depend on everything else in the frame, the
  // contents of its texture are updated as the last thing before the frame is
  // drawn.
  if (active_tree_->hud_layer()) {
    TRACE_EVENT0("cc", "DrawLayers.UpdateHudTexture");
    active_tree_->hud_layer()->UpdateHudTexture(draw_mode,
                                                resource_provider_.get());
  }

  if (draw_mode == DRAW_MODE_RESOURCELESS_SOFTWARE) {
    bool disable_picture_quad_image_filtering =
        IsCurrentlyScrolling() || needs_animate_layers();

    scoped_ptr<SoftwareRenderer> temp_software_renderer =
        SoftwareRenderer::Create(this, &settings_, output_surface_.get(), NULL);
    temp_software_renderer->DrawFrame(&frame->render_passes,
                                      device_scale_factor_,
                                      DeviceViewport(),
                                      DeviceClip(),
                                      disable_picture_quad_image_filtering);
  } else {
    renderer_->DrawFrame(&frame->render_passes,
                         device_scale_factor_,
                         DeviceViewport(),
                         DeviceClip(),
                         false);
  }
  // The render passes should be consumed by the renderer.
  DCHECK(frame->render_passes.empty());
  frame->render_passes_by_id.clear();

  // The next frame should start by assuming nothing has changed, and changes
  // are noted as they occur.
  // TODO(boliu): If we did a temporary software renderer frame, propogate the
  // damage forward to the next frame.
  for (size_t i = 0; i < frame->render_surface_layer_list->size(); i++) {
    (*frame->render_surface_layer_list)[i]->render_surface()->damage_tracker()->
        DidDrawDamagedArea();
  }
  active_tree_->root_layer()->ResetAllChangeTrackingForSubtree();

  active_tree_->set_has_ever_been_drawn(true);
  devtools_instrumentation::DidDrawFrame(id_);
  benchmark_instrumentation::IssueImplThreadRenderingStatsEvent(
      rendering_stats_instrumentation_->impl_thread_rendering_stats());
  rendering_stats_instrumentation_->AccumulateAndClearImplThreadStats();

  if (settings_.auto_brightness)
    UpdateBrightnessLevel();
}

void LayerTreeHostImpl::DidDrawAllLayers(const FrameData& frame) {
  for (size_t i = 0; i < frame.will_draw_layers.size(); ++i)
    frame.will_draw_layers[i]->DidDraw(resource_provider_.get());

  // Once all layers have been drawn, pending texture uploads should no
  // longer block future uploads.
  resource_provider_->MarkPendingUploadsAsNonBlocking();
}

void LayerTreeHostImpl::FinishAllRendering() {
  if (renderer_)
    renderer_->Finish();
}

bool LayerTreeHostImpl::IsContextLost() {
  DCHECK(proxy_->IsImplThread());
  // To avoid races, rely only on the lost-surface callback.
  // See crbug.com/392891.
  return !have_valid_output_surface_;
}

void LayerTreeHostImpl::SetUseGpuRasterization(bool use_gpu) {
  if (use_gpu == use_gpu_rasterization_)
    return;

  use_gpu_rasterization_ = use_gpu;
  ReleaseTreeResources();

  // Replace existing tile manager with another one that uses appropriate
  // rasterizer.
  if (tile_manager_) {
    DestroyTileManager();
    CreateAndSetTileManager();
  }

  // We have released tilings for both active and pending tree.
  // We would not have any content to draw until the pending tree is activated.
  // Prevent the active tree from drawing until activation.
  active_tree_->SetRequiresHighResToDraw();
}

const RendererCapabilitiesImpl&
LayerTreeHostImpl::GetRendererCapabilities() const {
  return renderer_->Capabilities();
}

bool LayerTreeHostImpl::SwapBuffers(const LayerTreeHostImpl::FrameData& frame) {
  active_tree()->ResetRequiresHighResToDraw();
  if (frame.has_no_damage) {
    active_tree()->BreakSwapPromises(SwapPromise::SWAP_FAILS);
    return false;
  }
  CompositorFrameMetadata metadata = MakeCompositorFrameMetadata();
  active_tree()->FinishSwapPromises(&metadata);
  for (size_t i = 0; i < metadata.latency_info.size(); i++) {
    TRACE_EVENT_FLOW_STEP0(
        "input",
        "LatencyInfo.Flow",
        TRACE_ID_DONT_MANGLE(metadata.latency_info[i].trace_id),
        "SwapBuffers");
  }
  renderer_->SwapBuffers(metadata);
  return true;
}

void LayerTreeHostImpl::SetNeedsBeginFrame(bool enable) {
  if (output_surface_)
    output_surface_->SetNeedsBeginFrame(enable);
  else
    DCHECK(!enable);
}

void LayerTreeHostImpl::WillBeginImplFrame(const BeginFrameArgs& args) {
  // Sample the frame time now. This time will be used for updating animations
  // when we draw.
  UpdateCurrentFrameTime();
  // Cache the begin impl frame interval
  begin_impl_frame_interval_ = args.interval;
}

gfx::SizeF LayerTreeHostImpl::ComputeInnerViewportContainerSize() const {
  gfx::SizeF dip_size =
      gfx::ScaleSize(device_viewport_size_, 1.f / device_scale_factor());

  float top_offset =
      top_controls_manager_ ? top_controls_manager_->content_top_offset() : 0.f;

  return gfx::SizeF(dip_size.width(),
                    dip_size.height() - top_offset - overdraw_bottom_height_);
}

void LayerTreeHostImpl::UpdateInnerViewportContainerSize() {
  LayerImpl* container_layer = active_tree_->InnerViewportContainerLayer();
  if (!container_layer)
    return;

  // We pass the value returned from UnscaledScrollableViewportSize() here as
  // it accounts for scrollbar dimensions when
  // container_layer->masks_to_bounds() is set.
  container_layer->SetTemporaryImplBounds(UnscaledScrollableViewportSize());
}

gfx::SizeF LayerTreeHostImpl::UnscaledScrollableViewportSize() const {
  // Use the root container layer bounds if it clips to them, otherwise, the
  // true viewport size should be used.
  LayerImpl* container_layer = active_tree_->InnerViewportContainerLayer();
  if (container_layer && container_layer->masks_to_bounds()) {
    DCHECK(!top_controls_manager_);
    DCHECK_EQ(0, overdraw_bottom_height_);
    return container_layer->bounds();
  }

  return ComputeInnerViewportContainerSize();
}

float LayerTreeHostImpl::VerticalAdjust() const {
  if (!active_tree_->InnerViewportContainerLayer())
    return 0;

  return active_tree_->InnerViewportContainerLayer()->BoundsDelta().y();
}

void LayerTreeHostImpl::DidLoseOutputSurface() {
  if (!have_valid_output_surface_)
    return;
  have_valid_output_surface_ = false;
  if (resource_provider_)
    resource_provider_->DidLoseOutputSurface();
  // TODO(jamesr): The renderer_ check is needed to make some of the
  // LayerTreeHostContextTest tests pass, but shouldn't be necessary (or
  // important) in production. We should adjust the test to not need this.
  if (renderer_)
    client_->DidLoseOutputSurfaceOnImplThread();
}

bool LayerTreeHostImpl::HaveRootScrollLayer() const {
  return !!InnerViewportScrollLayer();
}

LayerImpl* LayerTreeHostImpl::RootLayer() const {
  return active_tree_->root_layer();
}

LayerImpl* LayerTreeHostImpl::InnerViewportScrollLayer() const {
  return active_tree_->InnerViewportScrollLayer();
}

LayerImpl* LayerTreeHostImpl::OuterViewportScrollLayer() const {
  return active_tree_->OuterViewportScrollLayer();
}

LayerImpl* LayerTreeHostImpl::CurrentlyScrollingLayer() const {
  return active_tree_->CurrentlyScrollingLayer();
}

bool LayerTreeHostImpl::IsCurrentlyScrolling() const {
  return CurrentlyScrollingLayer() ||
         (InnerViewportScrollLayer() &&
          InnerViewportScrollLayer()->IsExternalFlingActive()) ||
         (OuterViewportScrollLayer() &&
          OuterViewportScrollLayer()->IsExternalFlingActive());
}

// Content layers can be either directly scrollable or contained in an outer
// scrolling layer which applies the scroll transform. Given a content layer,
// this function returns the associated scroll layer if any.
static LayerImpl* FindScrollLayerForContentLayer(LayerImpl* layer_impl) {
  if (!layer_impl)
    return NULL;

  if (layer_impl->scrollable())
    return layer_impl;

  if (layer_impl->DrawsContent() &&
      layer_impl->parent() &&
      layer_impl->parent()->scrollable())
    return layer_impl->parent();

  return NULL;
}

void LayerTreeHostImpl::CreatePendingTree() {
  CHECK(!pending_tree_);
  if (recycle_tree_)
    recycle_tree_.swap(pending_tree_);
  else
    pending_tree_ = LayerTreeImpl::create(this);

  // Update the delta from the active tree, which may have
  // adjusted its delta prior to the pending tree being created.
  DCHECK_EQ(1.f, pending_tree_->sent_page_scale_delta());
  pending_tree_->SetPageScaleDelta(active_tree_->page_scale_delta() /
                                   active_tree_->sent_page_scale_delta());

  client_->OnCanDrawStateChanged(CanDraw());
  TRACE_EVENT_ASYNC_BEGIN0("cc", "PendingTree:waiting", pending_tree_.get());
}

void LayerTreeHostImpl::UpdateVisibleTiles() {
  if (tile_manager_ && tile_manager_->UpdateVisibleTiles())
    DidInitializeVisibleTile();
  need_to_update_visible_tiles_before_draw_ = false;
}

void LayerTreeHostImpl::ActivateSyncTree() {
  need_to_update_visible_tiles_before_draw_ = true;

  if (pending_tree_) {
    TRACE_EVENT_ASYNC_END0("cc", "PendingTree:waiting", pending_tree_.get());

    active_tree_->SetRootLayerScrollOffsetDelegate(NULL);
    active_tree_->PushPersistedState(pending_tree_.get());
    // Process any requests in the UI resource queue.  The request queue is
    // given in LayerTreeHost::FinishCommitOnImplThread.  This must take place
    // before the swap.
    pending_tree_->ProcessUIResourceRequestQueue();

    if (pending_tree_->needs_full_tree_sync()) {
      active_tree_->SetRootLayer(
          TreeSynchronizer::SynchronizeTrees(pending_tree_->root_layer(),
                                             active_tree_->DetachLayerTree(),
                                             active_tree_.get()));
    }
    TreeSynchronizer::PushProperties(pending_tree_->root_layer(),
                                     active_tree_->root_layer());
    pending_tree_->PushPropertiesTo(active_tree_.get());

    // Now that we've synced everything from the pending tree to the active
    // tree, rename the pending tree the recycle tree so we can reuse it on the
    // next sync.
    DCHECK(!recycle_tree_);
    pending_tree_.swap(recycle_tree_);

    active_tree_->SetRootLayerScrollOffsetDelegate(
        root_layer_scroll_offset_delegate_);
    UpdateInnerViewportContainerSize();
  } else {
    active_tree_->ProcessUIResourceRequestQueue();
  }

  active_tree_->DidBecomeActive();
  ActivateAnimations();
  if (settings_.impl_side_painting)
    client_->RenewTreePriority();

  client_->OnCanDrawStateChanged(CanDraw());
  client_->DidActivateSyncTree();
  if (!tree_activation_callback_.is_null())
    tree_activation_callback_.Run();

  if (debug_state_.continuous_painting) {
    const RenderingStats& stats =
        rendering_stats_instrumentation_->GetRenderingStats();
    paint_time_counter_->SavePaintTime(stats.main_stats.paint_time +
                                       stats.main_stats.record_time +
                                       stats.impl_stats.rasterize_time);
  }

  if (time_source_client_adapter_ && time_source_client_adapter_->Active())
    DCHECK(active_tree_->root_layer());
}

void LayerTreeHostImpl::SetVisible(bool visible) {
  DCHECK(proxy_->IsImplThread());

  if (visible_ == visible)
    return;
  visible_ = visible;
  DidVisibilityChange(this, visible_);
  EnforceManagedMemoryPolicy(ActualManagedMemoryPolicy());

  // If we just became visible, we have to ensure that we draw high res tiles,
  // to prevent checkerboard/low res flashes.
  if (visible_)
    active_tree()->SetRequiresHighResToDraw();
  else
    EvictAllUIResources();

  // Evict tiles immediately if invisible since this tab may never get another
  // draw or timer tick.
  if (!visible_)
    ManageTiles();

  if (!renderer_)
    return;

  renderer_->SetVisible(visible);
}

void LayerTreeHostImpl::SetNeedsAnimate() {
  NotifySwapPromiseMonitorsOfSetNeedsRedraw();
  client_->SetNeedsAnimateOnImplThread();
}

void LayerTreeHostImpl::SetNeedsRedraw() {
  NotifySwapPromiseMonitorsOfSetNeedsRedraw();
  client_->SetNeedsRedrawOnImplThread();
}

ManagedMemoryPolicy LayerTreeHostImpl::ActualManagedMemoryPolicy() const {
  ManagedMemoryPolicy actual = cached_managed_memory_policy_;
  if (debug_state_.rasterize_only_visible_content) {
    actual.priority_cutoff_when_visible =
        gpu::MemoryAllocation::CUTOFF_ALLOW_REQUIRED_ONLY;
  } else if (use_gpu_rasterization()) {
    actual.priority_cutoff_when_visible =
        gpu::MemoryAllocation::CUTOFF_ALLOW_NICE_TO_HAVE;
  }

  if (zero_budget_) {
    actual.bytes_limit_when_visible = 0;
  }

  return actual;
}

size_t LayerTreeHostImpl::memory_allocation_limit_bytes() const {
  return ActualManagedMemoryPolicy().bytes_limit_when_visible;
}

int LayerTreeHostImpl::memory_allocation_priority_cutoff() const {
  return ManagedMemoryPolicy::PriorityCutoffToValue(
      ActualManagedMemoryPolicy().priority_cutoff_when_visible);
}

void LayerTreeHostImpl::ReleaseTreeResources() {
  active_tree_->ReleaseResources();
  if (pending_tree_)
    pending_tree_->ReleaseResources();
  if (recycle_tree_)
    recycle_tree_->ReleaseResources();

  EvictAllUIResources();
}

void LayerTreeHostImpl::CreateAndSetRenderer() {
  DCHECK(!renderer_);
  DCHECK(output_surface_);
  DCHECK(resource_provider_);

  if (output_surface_->capabilities().delegated_rendering) {
    renderer_ = DelegatingRenderer::Create(
        this, &settings_, output_surface_.get(), resource_provider_.get());
  } else if (output_surface_->context_provider()) {
    renderer_ = GLRenderer::Create(this,
                                   &settings_,
                                   output_surface_.get(),
                                   resource_provider_.get(),
                                   texture_mailbox_deleter_.get(),
                                   settings_.highp_threshold_min);
  } else if (output_surface_->software_device()) {
    renderer_ = SoftwareRenderer::Create(
        this, &settings_, output_surface_.get(), resource_provider_.get());
  }
  DCHECK(renderer_);

  renderer_->SetVisible(visible_);
  SetFullRootLayerDamage();

  // See note in LayerTreeImpl::UpdateDrawProperties.  Renderer needs to be
  // initialized to get max texture size.  Also, after releasing resources,
  // trees need another update to generate new ones.
  active_tree_->set_needs_update_draw_properties();
  if (pending_tree_)
    pending_tree_->set_needs_update_draw_properties();
  client_->UpdateRendererCapabilitiesOnImplThread();
}

void LayerTreeHostImpl::CreateAndSetTileManager() {
  DCHECK(!tile_manager_);
  DCHECK(settings_.impl_side_painting);
  DCHECK(output_surface_);
  DCHECK(resource_provider_);
  DCHECK(proxy_->ImplThreadTaskRunner());

  ContextProvider* context_provider = output_surface_->context_provider();
  transfer_buffer_memory_limit_ =
      GetMaxTransferBufferUsageBytes(context_provider);

  if (use_gpu_rasterization_ && context_provider) {
    resource_pool_ =
        ResourcePool::Create(resource_provider_.get(),
                             GL_TEXTURE_2D,
                             resource_provider_->best_texture_format());

    raster_worker_pool_ =
        GpuRasterWorkerPool::Create(proxy_->ImplThreadTaskRunner(),
                                    context_provider,
                                    resource_provider_.get());
    on_demand_task_graph_runner_ = &synchronous_task_graph_runner_;
  } else if (UseOneCopyTextureUpload() && context_provider) {
    // We need to create a staging resource pool when using copy rasterizer.
    staging_resource_pool_ =
        ResourcePool::Create(resource_provider_.get(),
                             GetMapImageTextureTarget(context_provider),
                             resource_provider_->best_texture_format());
    resource_pool_ =
        ResourcePool::Create(resource_provider_.get(),
                             GL_TEXTURE_2D,
                             resource_provider_->best_texture_format());

    raster_worker_pool_ = ImageCopyRasterWorkerPool::Create(
        proxy_->ImplThreadTaskRunner(),
        RasterWorkerPool::GetTaskGraphRunner(),
        context_provider,
        resource_provider_.get(),
        staging_resource_pool_.get());
    on_demand_task_graph_runner_ = RasterWorkerPool::GetTaskGraphRunner();
  } else if (!UseZeroCopyTextureUpload() && context_provider) {
    resource_pool_ = ResourcePool::Create(
        resource_provider_.get(),
        GL_TEXTURE_2D,
        resource_provider_->memory_efficient_texture_format());

    raster_worker_pool_ = PixelBufferRasterWorkerPool::Create(
        proxy_->ImplThreadTaskRunner(),
        RasterWorkerPool::GetTaskGraphRunner(),
        context_provider,
        resource_provider_.get(),
        transfer_buffer_memory_limit_);
    on_demand_task_graph_runner_ = RasterWorkerPool::GetTaskGraphRunner();
  } else {
    resource_pool_ =
        ResourcePool::Create(resource_provider_.get(),
                             GetMapImageTextureTarget(context_provider),
                             resource_provider_->best_texture_format());

    raster_worker_pool_ =
        ImageRasterWorkerPool::Create(proxy_->ImplThreadTaskRunner(),
                                      RasterWorkerPool::GetTaskGraphRunner(),
                                      resource_provider_.get());
    on_demand_task_graph_runner_ = RasterWorkerPool::GetTaskGraphRunner();
  }

  tile_manager_ =
      TileManager::Create(this,
                          proxy_->ImplThreadTaskRunner(),
                          resource_pool_.get(),
                          raster_worker_pool_->AsRasterizer(),
                          rendering_stats_instrumentation_);

  UpdateTileManagerMemoryPolicy(ActualManagedMemoryPolicy());
  need_to_update_visible_tiles_before_draw_ = false;
  on_demand_task_namespace_ = on_demand_task_graph_runner_->GetNamespaceToken();
}

void LayerTreeHostImpl::DestroyTileManager() {
  tile_manager_.reset();
  resource_pool_.reset();
  staging_resource_pool_.reset();
  raster_worker_pool_.reset();
}

bool LayerTreeHostImpl::UsePendingTreeForSync() const {
  // In impl-side painting, synchronize to the pending tree so that it has
  // time to raster before being displayed.
  return settings_.impl_side_painting;
}

bool LayerTreeHostImpl::UseZeroCopyTextureUpload() const {
  // Note: we use zero-copy by default when the renderer is using
  // shared memory resources.
  return (settings_.use_zero_copy ||
          GetRendererCapabilities().using_shared_memory_resources) &&
         GetRendererCapabilities().using_map_image;
}

bool LayerTreeHostImpl::UseOneCopyTextureUpload() const {
  // Sync query support is required by one-copy rasterizer.
  return settings_.use_one_copy && GetRendererCapabilities().using_map_image &&
         resource_provider_->use_sync_query();
}

void LayerTreeHostImpl::EnforceZeroBudget(bool zero_budget) {
  SetManagedMemoryPolicy(cached_managed_memory_policy_, zero_budget);
}

bool LayerTreeHostImpl::InitializeRenderer(
    scoped_ptr<OutputSurface> output_surface) {
  TRACE_EVENT0("cc", "LayerTreeHostImpl::InitializeRenderer");

  // Since we will create a new resource provider, we cannot continue to use
  // the old resources (i.e. render_surfaces and texture IDs). Clear them
  // before we destroy the old resource provider.
  ReleaseTreeResources();

  // Note: order is important here.
  renderer_.reset();
  DestroyTileManager();
  resource_provider_.reset();
  output_surface_.reset();

  if (!output_surface->BindToClient(this))
    return false;

  output_surface_ = output_surface.Pass();
  have_valid_output_surface_ = true;
  resource_provider_ =
      ResourceProvider::Create(output_surface_.get(),
                               shared_bitmap_manager_,
                               settings_.highp_threshold_min,
                               settings_.use_rgba_4444_textures,
                               settings_.texture_id_allocation_chunk_size,
                               settings_.use_distance_field_text);

#ifdef DO_ZERO_COPY_WITH_ATLAS
  resource_provider_->set_use_texture_atlas(settings_.use_texture_atlas);
#endif

  if (output_surface_->capabilities().deferred_gl_initialization)
    EnforceZeroBudget(true);

  CreateAndSetRenderer();

  transfer_buffer_memory_limit_ =
      GetMaxTransferBufferUsageBytes(output_surface_->context_provider());

  if (settings_.impl_side_painting)
    CreateAndSetTileManager();

  // Initialize vsync parameters to sane values.
  const base::TimeDelta display_refresh_interval =
      base::TimeDelta::FromMicroseconds(base::Time::kMicrosecondsPerSecond /
                                        settings_.refresh_rate);
  CommitVSyncParameters(base::TimeTicks(), display_refresh_interval);

  // TODO(brianderson): Don't use a hard-coded parent draw time.
  base::TimeDelta parent_draw_time =
      (!settings_.begin_frame_scheduling_enabled &&
       output_surface_->capabilities().adjust_deadline_for_parent)
          ? BeginFrameArgs::DefaultEstimatedParentDrawTime()
          : base::TimeDelta();
  client_->SetEstimatedParentDrawTime(parent_draw_time);

  int max_frames_pending = output_surface_->capabilities().max_frames_pending;
  if (max_frames_pending <= 0)
    max_frames_pending = OutputSurface::DEFAULT_MAX_FRAMES_PENDING;
  client_->SetMaxSwapsPendingOnImplThread(max_frames_pending);
  client_->OnCanDrawStateChanged(CanDraw());

  return true;
}

void LayerTreeHostImpl::CommitVSyncParameters(base::TimeTicks timebase,
                                              base::TimeDelta interval) {
  client_->CommitVSyncParameters(timebase, interval);
}

void LayerTreeHostImpl::DeferredInitialize() {
  DCHECK(output_surface_->capabilities().deferred_gl_initialization);
  DCHECK(settings_.impl_side_painting);
  DCHECK(output_surface_->context_provider());

  ReleaseTreeResources();
  renderer_.reset();
  DestroyTileManager();

  resource_provider_->InitializeGL();

  CreateAndSetRenderer();
  EnforceZeroBudget(false);
  CreateAndSetTileManager();

  client_->SetNeedsCommitOnImplThread();
}

void LayerTreeHostImpl::ReleaseGL() {
  DCHECK(output_surface_->capabilities().deferred_gl_initialization);
  DCHECK(settings_.impl_side_painting);
  DCHECK(output_surface_->context_provider());

  ReleaseTreeResources();
  renderer_.reset();
  DestroyTileManager();

  resource_provider_->InitializeSoftware();
  output_surface_->ReleaseContextProvider();

  CreateAndSetRenderer();
  EnforceZeroBudget(true);
  CreateAndSetTileManager();

  client_->SetNeedsCommitOnImplThread();
}

void LayerTreeHostImpl::SetViewportSize(const gfx::Size& device_viewport_size) {
  if (device_viewport_size == device_viewport_size_)
    return;

  if (pending_tree_)
    active_tree_->SetViewportSizeInvalid();

  device_viewport_size_ = device_viewport_size;

  UpdateInnerViewportContainerSize();
  client_->OnCanDrawStateChanged(CanDraw());
  SetFullRootLayerDamage();
  active_tree_->set_needs_update_draw_properties();
}

void LayerTreeHostImpl::SetOverdrawBottomHeight(float overdraw_bottom_height) {
  if (overdraw_bottom_height == overdraw_bottom_height_)
    return;
  overdraw_bottom_height_ = overdraw_bottom_height;

  UpdateInnerViewportContainerSize();
  SetFullRootLayerDamage();
}

void LayerTreeHostImpl::SetOverhangUIResource(
    UIResourceId overhang_ui_resource_id,
    const gfx::Size& overhang_ui_resource_size) {
  overhang_ui_resource_id_ = overhang_ui_resource_id;
  overhang_ui_resource_size_ = overhang_ui_resource_size;
}

void LayerTreeHostImpl::SetDeviceScaleFactor(float device_scale_factor) {
  if (device_scale_factor == device_scale_factor_)
    return;
  device_scale_factor_ = device_scale_factor;

  UpdateInnerViewportContainerSize();
  SetFullRootLayerDamage();
}

const gfx::Rect LayerTreeHostImpl::ViewportRectForTilePriority() const {
  if (viewport_rect_for_tile_priority_.IsEmpty())
    return DeviceViewport();

  return viewport_rect_for_tile_priority_;
}

gfx::Size LayerTreeHostImpl::DrawViewportSize() const {
  return DeviceViewport().size();
}

gfx::Rect LayerTreeHostImpl::DeviceViewport() const {
  if (external_viewport_.IsEmpty())
    return gfx::Rect(device_viewport_size_);

  return external_viewport_;
}

gfx::Rect LayerTreeHostImpl::DeviceClip() const {
  if (external_clip_.IsEmpty())
    return DeviceViewport();

  return external_clip_;
}

const gfx::Transform& LayerTreeHostImpl::DrawTransform() const {
  return external_transform_;
}

void LayerTreeHostImpl::DidChangeTopControlsPosition() {
  UpdateInnerViewportContainerSize();
  SetNeedsRedraw();
  SetNeedsAnimate();
  active_tree_->set_needs_update_draw_properties();
  SetFullRootLayerDamage();
}

void LayerTreeHostImpl::BindToClient(InputHandlerClient* client) {
  DCHECK(input_handler_client_ == NULL);
  input_handler_client_ = client;
}

static LayerImpl* NextScrollLayer(LayerImpl* layer) {
  if (LayerImpl* scroll_parent = layer->scroll_parent())
    return scroll_parent;
  return layer->parent();
}

LayerImpl* LayerTreeHostImpl::FindScrollLayerForDeviceViewportPoint(
    const gfx::PointF& device_viewport_point,
    InputHandler::ScrollInputType type,
    LayerImpl* layer_impl,
    bool* scroll_on_main_thread,
    bool* optional_has_ancestor_scroll_handler) const {
  DCHECK(scroll_on_main_thread);

  // Walk up the hierarchy and look for a scrollable layer.
  LayerImpl* potentially_scrolling_layer_impl = NULL;
  for (; layer_impl; layer_impl = NextScrollLayer(layer_impl)) {
    // The content layer can also block attempts to scroll outside the main
    // thread.
    ScrollStatus status = layer_impl->TryScroll(device_viewport_point, type);
    if (status == ScrollOnMainThread) {
      *scroll_on_main_thread = true;
      return NULL;
    }

    LayerImpl* scroll_layer_impl = FindScrollLayerForContentLayer(layer_impl);
    if (!scroll_layer_impl)
      continue;

    status = scroll_layer_impl->TryScroll(device_viewport_point, type);
    // If any layer wants to divert the scroll event to the main thread, abort.
    if (status == ScrollOnMainThread) {
      *scroll_on_main_thread = true;
      return NULL;
    }

    if (optional_has_ancestor_scroll_handler &&
        scroll_layer_impl->have_scroll_event_handlers())
      *optional_has_ancestor_scroll_handler = true;

    if (status == ScrollStarted && !potentially_scrolling_layer_impl)
      potentially_scrolling_layer_impl = scroll_layer_impl;
  }

  // Falling back to the root scroll layer ensures generation of root overscroll
  // notifications while preventing scroll updates from being unintentionally
  // forwarded to the main thread.
  if (!potentially_scrolling_layer_impl)
    potentially_scrolling_layer_impl = OuterViewportScrollLayer()
                                           ? OuterViewportScrollLayer()
                                           : InnerViewportScrollLayer();

  return potentially_scrolling_layer_impl;
}

// Similar to LayerImpl::HasAncestor, but walks up the scroll parents.
static bool HasScrollAncestor(LayerImpl* child, LayerImpl* scroll_ancestor) {
  DCHECK(scroll_ancestor);
  for (LayerImpl* ancestor = child; ancestor;
       ancestor = NextScrollLayer(ancestor)) {
    if (ancestor->scrollable())
      return ancestor == scroll_ancestor;
  }
  return false;
}

InputHandler::ScrollStatus LayerTreeHostImpl::ScrollBegin(
    const gfx::Point& viewport_point,
    InputHandler::ScrollInputType type) {
  TRACE_EVENT0("cc", "LayerTreeHostImpl::ScrollBegin");

  if (top_controls_manager_)
    top_controls_manager_->ScrollBegin();

  DCHECK(!CurrentlyScrollingLayer());
  ClearCurrentlyScrollingLayer();

  gfx::PointF device_viewport_point = gfx::ScalePoint(viewport_point,
                                                      device_scale_factor_);
  LayerImpl* layer_impl =
      active_tree_->FindLayerThatIsHitByPoint(device_viewport_point);

  if (layer_impl) {
    LayerImpl* scroll_layer_impl =
        active_tree_->FindFirstScrollingLayerThatIsHitByPoint(
            device_viewport_point);
    if (scroll_layer_impl && !HasScrollAncestor(layer_impl, scroll_layer_impl))
      return ScrollUnknown;
  }

  bool scroll_on_main_thread = false;
  LayerImpl* scrolling_layer_impl =
      FindScrollLayerForDeviceViewportPoint(device_viewport_point,
                                            type,
                                            layer_impl,
                                            &scroll_on_main_thread,
                                            &scroll_affects_scroll_handler_);

  if (scroll_on_main_thread) {
    UMA_HISTOGRAM_BOOLEAN("TryScroll.SlowScroll", true);
    return ScrollOnMainThread;
  }

  if (scrolling_layer_impl) {
    active_tree_->SetCurrentlyScrollingLayer(scrolling_layer_impl);
    should_bubble_scrolls_ = (type != NonBubblingGesture);
    wheel_scrolling_ = (type == Wheel);
    client_->RenewTreePriority();
    UMA_HISTOGRAM_BOOLEAN("TryScroll.SlowScroll", false);
    return ScrollStarted;
  }
  return ScrollIgnored;
}

InputHandler::ScrollStatus LayerTreeHostImpl::ScrollAnimated(
    const gfx::Point& viewport_point,
    const gfx::Vector2dF& scroll_delta) {
  if (LayerImpl* layer_impl = CurrentlyScrollingLayer()) {
    Animation* animation =
        layer_impl->layer_animation_controller()->GetAnimation(
            Animation::ScrollOffset);
    if (!animation)
      return ScrollIgnored;

    ScrollOffsetAnimationCurve* curve =
        animation->curve()->ToScrollOffsetAnimationCurve();

    gfx::Vector2dF new_target = curve->target_value() + scroll_delta;
    new_target.SetToMax(gfx::Vector2dF());
    new_target.SetToMin(layer_impl->MaxScrollOffset());

    curve->UpdateTarget(
        animation->TrimTimeToCurrentIteration(CurrentFrameTimeTicks()),
        new_target);

    return ScrollStarted;
  }
  // ScrollAnimated is only used for wheel scrolls. We use the same bubbling
  // behavior as ScrollBy to determine which layer to animate, but we do not
  // do the Android-specific things in ScrollBy like showing top controls.
  InputHandler::ScrollStatus scroll_status = ScrollBegin(viewport_point, Wheel);
  if (scroll_status == ScrollStarted) {
    gfx::Vector2dF pending_delta = scroll_delta;
    for (LayerImpl* layer_impl = CurrentlyScrollingLayer(); layer_impl;
         layer_impl = layer_impl->parent()) {
      if (!layer_impl->scrollable())
        continue;

      gfx::Vector2dF current_offset = layer_impl->TotalScrollOffset();
      gfx::Vector2dF target_offset = current_offset + pending_delta;
      target_offset.SetToMax(gfx::Vector2dF());
      target_offset.SetToMin(layer_impl->MaxScrollOffset());
      gfx::Vector2dF actual_delta = target_offset - current_offset;

      const float kEpsilon = 0.1f;
      bool can_layer_scroll = (std::abs(actual_delta.x()) > kEpsilon ||
                               std::abs(actual_delta.y()) > kEpsilon);

      if (!can_layer_scroll) {
        layer_impl->ScrollBy(actual_delta);
        pending_delta -= actual_delta;
        continue;
      }

      active_tree_->SetCurrentlyScrollingLayer(layer_impl);

      scoped_ptr<ScrollOffsetAnimationCurve> curve =
          ScrollOffsetAnimationCurve::Create(target_offset,
                                             EaseInOutTimingFunction::Create());
      curve->SetInitialValue(current_offset);

      scoped_ptr<Animation> animation =
          Animation::Create(curve.PassAs<AnimationCurve>(),
                            AnimationIdProvider::NextAnimationId(),
                            AnimationIdProvider::NextGroupId(),
                            Animation::ScrollOffset);
      animation->set_is_impl_only(true);

      layer_impl->layer_animation_controller()->AddAnimation(animation.Pass());

      SetNeedsAnimate();
      return ScrollStarted;
    }
  }
  ScrollEnd();
  return scroll_status;
}

gfx::Vector2dF LayerTreeHostImpl::ScrollLayerWithViewportSpaceDelta(
    LayerImpl* layer_impl,
    float scale_from_viewport_to_screen_space,
    const gfx::PointF& viewport_point,
    const gfx::Vector2dF& viewport_delta) {
  // Layers with non-invertible screen space transforms should not have passed
  // the scroll hit test in the first place.
  DCHECK(layer_impl->screen_space_transform().IsInvertible());
  gfx::Transform inverse_screen_space_transform(
      gfx::Transform::kSkipInitialization);
  bool did_invert = layer_impl->screen_space_transform().GetInverse(
      &inverse_screen_space_transform);
  // TODO(shawnsingh): With the advent of impl-side crolling for non-root
  // layers, we may need to explicitly handle uninvertible transforms here.
  DCHECK(did_invert);

  gfx::PointF screen_space_point =
      gfx::ScalePoint(viewport_point, scale_from_viewport_to_screen_space);

  gfx::Vector2dF screen_space_delta = viewport_delta;
  screen_space_delta.Scale(scale_from_viewport_to_screen_space);

  // First project the scroll start and end points to local layer space to find
  // the scroll delta in layer coordinates.
  bool start_clipped, end_clipped;
  gfx::PointF screen_space_end_point = screen_space_point + screen_space_delta;
  gfx::PointF local_start_point =
      MathUtil::ProjectPoint(inverse_screen_space_transform,
                             screen_space_point,
                             &start_clipped);
  gfx::PointF local_end_point =
      MathUtil::ProjectPoint(inverse_screen_space_transform,
                             screen_space_end_point,
                             &end_clipped);

  // In general scroll point coordinates should not get clipped.
  DCHECK(!start_clipped);
  DCHECK(!end_clipped);
  if (start_clipped || end_clipped)
    return gfx::Vector2dF();

  // local_start_point and local_end_point are in content space but we want to
  // move them to layer space for scrolling.
  float width_scale = 1.f / layer_impl->contents_scale_x();
  float height_scale = 1.f / layer_impl->contents_scale_y();
  local_start_point.Scale(width_scale, height_scale);
  local_end_point.Scale(width_scale, height_scale);

  // Apply the scroll delta.
  gfx::Vector2dF previous_delta = layer_impl->ScrollDelta();
  layer_impl->ScrollBy(local_end_point - local_start_point);

  // Get the end point in the layer's content space so we can apply its
  // ScreenSpaceTransform.
  gfx::PointF actual_local_end_point = local_start_point +
                                       layer_impl->ScrollDelta() -
                                       previous_delta;
  gfx::PointF actual_local_content_end_point =
      gfx::ScalePoint(actual_local_end_point,
                      1.f / width_scale,
                      1.f / height_scale);

  // Calculate the applied scroll delta in viewport space coordinates.
  gfx::PointF actual_screen_space_end_point =
      MathUtil::MapPoint(layer_impl->screen_space_transform(),
                         actual_local_content_end_point,
                         &end_clipped);
  DCHECK(!end_clipped);
  if (end_clipped)
    return gfx::Vector2dF();
  gfx::PointF actual_viewport_end_point =
      gfx::ScalePoint(actual_screen_space_end_point,
                      1.f / scale_from_viewport_to_screen_space);
  return actual_viewport_end_point - viewport_point;
}

static gfx::Vector2dF ScrollLayerWithLocalDelta(LayerImpl* layer_impl,
    const gfx::Vector2dF& local_delta) {
  gfx::Vector2dF previous_delta(layer_impl->ScrollDelta());
  layer_impl->ScrollBy(local_delta);
  return layer_impl->ScrollDelta() - previous_delta;
}

bool LayerTreeHostImpl::ScrollBy(const gfx::Point& viewport_point,
                                 const gfx::Vector2dF& scroll_delta) {
  TRACE_EVENT0("cc", "LayerTreeHostImpl::ScrollBy");
  if (!CurrentlyScrollingLayer())
    return false;

  gfx::Vector2dF pending_delta = scroll_delta;
  gfx::Vector2dF unused_root_delta;
  gfx::Vector2dF max_applied_delta = gfx::Vector2d();
  bool did_scroll_x = false;
  bool did_scroll_y = false;
  bool did_scroll_top_controls = false;
  // TODO(wjmaclean) Should we guard against CurrentlyScrollingLayer() == 0
  // here?
  bool consume_by_top_controls =
      top_controls_manager_ &&
      (((CurrentlyScrollingLayer() == InnerViewportScrollLayer() ||
         CurrentlyScrollingLayer() == OuterViewportScrollLayer()) &&
        InnerViewportScrollLayer()->MaxScrollOffset().y() > 0) ||
       scroll_delta.y() < 0);

  for (LayerImpl* layer_impl = CurrentlyScrollingLayer();
       layer_impl;
       layer_impl = layer_impl->parent()) {
    if (!layer_impl->scrollable())
      continue;

    if (layer_impl == InnerViewportScrollLayer()) {
      // Only allow bubble scrolling when the scroll is in the direction to make
      // the top controls visible.
      gfx::Vector2dF applied_delta;
      gfx::Vector2dF excess_delta;
      if (consume_by_top_controls) {
        excess_delta = top_controls_manager_->ScrollBy(pending_delta);
        applied_delta = pending_delta - excess_delta;
        pending_delta = excess_delta;
        // Force updating of vertical adjust values if needed.
        if (applied_delta.y() != 0) {
          did_scroll_top_controls = true;
          layer_impl->ScrollbarParametersDidChange();
        }
      }
      // Track root layer deltas for reporting overscroll.
      unused_root_delta = pending_delta;
    }

    gfx::Vector2dF applied_delta;
    // Gesture events need to be transformed from viewport coordinates to local
    // layer coordinates so that the scrolling contents exactly follow the
    // user's finger. In contrast, wheel events represent a fixed amount of
    // scrolling so we can just apply them directly.
    if (!wheel_scrolling_) {
      float scale_from_viewport_to_screen_space = device_scale_factor_;
      applied_delta =
          ScrollLayerWithViewportSpaceDelta(layer_impl,
                                            scale_from_viewport_to_screen_space,
                                            viewport_point, pending_delta);
    } else {
      applied_delta = ScrollLayerWithLocalDelta(layer_impl, pending_delta);
    }

    if (applied_delta.Length() > max_applied_delta.Length())
      max_applied_delta = applied_delta;

    const float kEpsilon = 0.1f;
    if (layer_impl == InnerViewportScrollLayer()) {
      unused_root_delta.Subtract(applied_delta);
      if (std::abs(unused_root_delta.x()) < kEpsilon)
        unused_root_delta.set_x(0.0f);
      if (std::abs(unused_root_delta.y()) < kEpsilon)
        unused_root_delta.set_y(0.0f);
      // Disable overscroll on axes which is impossible to scroll.
      if (settings_.report_overscroll_only_for_scrollable_axes) {
        if (std::abs(active_tree_->TotalMaxScrollOffset().x()) <= kEpsilon)
          unused_root_delta.set_x(0.0f);
        if (std::abs(active_tree_->TotalMaxScrollOffset().y()) <= kEpsilon)
          unused_root_delta.set_y(0.0f);
      }
    }

    // If the layer wasn't able to move, try the next one in the hierarchy.
    bool did_move_layer_x = std::abs(applied_delta.x()) > kEpsilon;
    bool did_move_layer_y = std::abs(applied_delta.y()) > kEpsilon;
    did_scroll_x |= did_move_layer_x;
    did_scroll_y |= did_move_layer_y;
    if (!did_move_layer_x && !did_move_layer_y) {
      // Scrolls should always bubble between the outer and inner viewports
      if (should_bubble_scrolls_ || !did_lock_scrolling_layer_ ||
          layer_impl == OuterViewportScrollLayer())
        continue;
      else
        break;
    }

    did_lock_scrolling_layer_ = true;
    if (!should_bubble_scrolls_) {
      active_tree_->SetCurrentlyScrollingLayer(layer_impl);
      break;
    }

    // If the applied delta is within 45 degrees of the input delta, bail out to
    // make it easier to scroll just one layer in one direction without
    // affecting any of its parents.
    float angle_threshold = 45;
    if (MathUtil::SmallestAngleBetweenVectors(
            applied_delta, pending_delta) < angle_threshold) {
      pending_delta = gfx::Vector2d();
      break;
    }

    // Allow further movement only on an axis perpendicular to the direction in
    // which the layer moved.
    gfx::Vector2dF perpendicular_axis(-applied_delta.y(), applied_delta.x());
    pending_delta = MathUtil::ProjectVector(pending_delta, perpendicular_axis);

    if (gfx::ToRoundedVector2d(pending_delta).IsZero())
      break;
  }

  bool did_scroll_content = did_scroll_x || did_scroll_y;
  if (did_scroll_content) {
    // If we are scrolling with an active scroll handler, forward latency
    // tracking information to the main thread so the delay introduced by the
    // handler is accounted for.
    if (scroll_affects_scroll_handler())
      NotifySwapPromiseMonitorsOfForwardingToMainThread();
    client_->SetNeedsCommitOnImplThread();
    SetNeedsRedraw();
    client_->RenewTreePriority();
  }

  // Scrolling along an axis resets accumulated root overscroll for that axis.
  if (did_scroll_x)
    accumulated_root_overscroll_.set_x(0);
  if (did_scroll_y)
    accumulated_root_overscroll_.set_y(0);

  accumulated_root_overscroll_ += unused_root_delta;
  bool did_overscroll = !unused_root_delta.IsZero();
  if (did_overscroll && input_handler_client_) {
<<<<<<< HEAD
    input_handler_client_->DidOverscroll(accumulated_root_overscroll_,
                                         unused_root_delta);
}

  if (settings_.auto_brightness && did_scroll_content) {
    if (did_overscroll) {
      brightness_state_ = BRIGHTNESS_STATE_MOVING_UP_FAST;
    } else if (IsScrollDeltaBelowThreshold(max_applied_delta.x(),
                                           max_applied_delta.y())) {
      brightness_state_ = BRIGHTNESS_STATE_MOVING_UP_SLOW;
    } else {
      brightness_state_ = BRIGHTNESS_STATE_MOVING_DOWN;
    }
    UpdateBrightnessLevel();
=======
    input_handler_client_->DidOverscroll(
        viewport_point, accumulated_root_overscroll_, unused_root_delta);
>>>>>>> 63305ae9
  }

  return did_scroll_content || did_scroll_top_controls;
}

// Checks whether the scroll delta is below the threshold for brightness
// adjustment
bool LayerTreeHostImpl::IsScrollDeltaBelowThreshold(float delta_x,
                                                    float delta_y) {
  return std::abs(delta_x) / device_viewport_size_.width()
                 < SCROLL_DELTA_BRIGHTNESS_THRESHOLD_RATIO &&
             std::abs(delta_y) / device_viewport_size_.height()
                 < SCROLL_DELTA_BRIGHTNESS_THRESHOLD_RATIO;
}

// This implements scrolling by page as described here:
// http://msdn.microsoft.com/en-us/library/windows/desktop/ms645601(v=vs.85).aspx#_win32_The_Mouse_Wheel
// for events with WHEEL_PAGESCROLL set.
bool LayerTreeHostImpl::ScrollVerticallyByPage(const gfx::Point& viewport_point,
                                               ScrollDirection direction) {
  DCHECK(wheel_scrolling_);

  for (LayerImpl* layer_impl = CurrentlyScrollingLayer();
       layer_impl;
       layer_impl = layer_impl->parent()) {
    if (!layer_impl->scrollable())
      continue;

    if (!layer_impl->HasScrollbar(VERTICAL))
      continue;

    float height = layer_impl->clip_height();

    // These magical values match WebKit and are designed to scroll nearly the
    // entire visible content height but leave a bit of overlap.
    float page = std::max(height * 0.875f, 1.f);
    if (direction == SCROLL_BACKWARD)
      page = -page;

    gfx::Vector2dF delta = gfx::Vector2dF(0.f, page);

    gfx::Vector2dF applied_delta = ScrollLayerWithLocalDelta(layer_impl, delta);

    if (!applied_delta.IsZero()) {
      client_->SetNeedsCommitOnImplThread();
      SetNeedsRedraw();
      client_->RenewTreePriority();
      return true;
    }

    active_tree_->SetCurrentlyScrollingLayer(layer_impl);
  }

  return false;
}

void LayerTreeHostImpl::SetRootLayerScrollOffsetDelegate(
      LayerScrollOffsetDelegate* root_layer_scroll_offset_delegate) {
  root_layer_scroll_offset_delegate_ = root_layer_scroll_offset_delegate;
  active_tree_->SetRootLayerScrollOffsetDelegate(
      root_layer_scroll_offset_delegate_);
}

void LayerTreeHostImpl::OnRootLayerDelegatedScrollOffsetChanged() {
  DCHECK(root_layer_scroll_offset_delegate_ != NULL);
  client_->SetNeedsCommitOnImplThread();
  active_tree_->set_needs_update_draw_properties();
}

void LayerTreeHostImpl::ClearCurrentlyScrollingLayer() {
  active_tree_->ClearCurrentlyScrollingLayer();
  did_lock_scrolling_layer_ = false;
  scroll_affects_scroll_handler_ = false;
  accumulated_root_overscroll_ = gfx::Vector2dF();
}

void LayerTreeHostImpl::ScrollEnd() {
  if (settings_.auto_brightness) {
    brightness_state_ = BRIGHTNESS_STATE_MOVING_UP_FAST;
    UpdateBrightnessLevel();
  }

  if (top_controls_manager_)
    top_controls_manager_->ScrollEnd();
  ClearCurrentlyScrollingLayer();
}

InputHandler::ScrollStatus LayerTreeHostImpl::FlingScrollBegin() {
  if (!active_tree_->CurrentlyScrollingLayer())
    return ScrollIgnored;

  if (settings_.ignore_root_layer_flings &&
      (active_tree_->CurrentlyScrollingLayer() == InnerViewportScrollLayer() ||
       active_tree_->CurrentlyScrollingLayer() == OuterViewportScrollLayer())) {
    ClearCurrentlyScrollingLayer();
    return ScrollIgnored;
  }

  if (!wheel_scrolling_) {
    // Allow the fling to lock to the first layer that moves after the initial
    // fling |ScrollBy()| event.
    did_lock_scrolling_layer_ = false;
    should_bubble_scrolls_ = false;
  }

  return ScrollStarted;
}

float LayerTreeHostImpl::DeviceSpaceDistanceToLayer(
    const gfx::PointF& device_viewport_point,
    LayerImpl* layer_impl) {
  if (!layer_impl)
    return std::numeric_limits<float>::max();

  gfx::Rect layer_impl_bounds(
      layer_impl->content_bounds());

  gfx::RectF device_viewport_layer_impl_bounds = MathUtil::MapClippedRect(
      layer_impl->screen_space_transform(),
      layer_impl_bounds);

  return device_viewport_layer_impl_bounds.ManhattanDistanceToPoint(
      device_viewport_point);
}

void LayerTreeHostImpl::MouseMoveAt(const gfx::Point& viewport_point) {
  gfx::PointF device_viewport_point = gfx::ScalePoint(viewport_point,
                                                      device_scale_factor_);
  LayerImpl* layer_impl =
      active_tree_->FindLayerThatIsHitByPoint(device_viewport_point);
  if (HandleMouseOverScrollbar(layer_impl, device_viewport_point))
    return;

  if (scroll_layer_id_when_mouse_over_scrollbar_) {
    LayerImpl* scroll_layer_impl = active_tree_->LayerById(
        scroll_layer_id_when_mouse_over_scrollbar_);

    // The check for a null scroll_layer_impl below was added to see if it will
    // eliminate the crashes described in http://crbug.com/326635.
    // TODO(wjmaclean) Add a unit test if this fixes the crashes.
    ScrollbarAnimationController* animation_controller =
        scroll_layer_impl ? scroll_layer_impl->scrollbar_animation_controller()
                          : NULL;
    if (animation_controller)
      animation_controller->DidMouseMoveOffScrollbar();
    scroll_layer_id_when_mouse_over_scrollbar_ = 0;
  }

  bool scroll_on_main_thread = false;
  LayerImpl* scroll_layer_impl =
      FindScrollLayerForDeviceViewportPoint(device_viewport_point,
                                            InputHandler::Gesture,
                                            layer_impl,
                                            &scroll_on_main_thread,
                                            NULL);
  if (scroll_on_main_thread || !scroll_layer_impl)
    return;

  ScrollbarAnimationController* animation_controller =
      scroll_layer_impl->scrollbar_animation_controller();
  if (!animation_controller)
    return;

  // TODO(wjmaclean) Is it ok to choose distance from more than two scrollbars?
  float distance_to_scrollbar = std::numeric_limits<float>::max();
  for (LayerImpl::ScrollbarSet::iterator it =
           scroll_layer_impl->scrollbars()->begin();
       it != scroll_layer_impl->scrollbars()->end();
       ++it)
    distance_to_scrollbar =
        std::min(distance_to_scrollbar,
                 DeviceSpaceDistanceToLayer(device_viewport_point, *it));

  animation_controller->DidMouseMoveNear(distance_to_scrollbar /
                                         device_scale_factor_);
}

bool LayerTreeHostImpl::HandleMouseOverScrollbar(LayerImpl* layer_impl,
    const gfx::PointF& device_viewport_point) {
  if (layer_impl && layer_impl->ToScrollbarLayer()) {
    int scroll_layer_id = layer_impl->ToScrollbarLayer()->ScrollLayerId();
    layer_impl = active_tree_->LayerById(scroll_layer_id);
    if (layer_impl && layer_impl->scrollbar_animation_controller()) {
      scroll_layer_id_when_mouse_over_scrollbar_ = scroll_layer_id;
      layer_impl->scrollbar_animation_controller()->DidMouseMoveNear(0);
    } else {
      scroll_layer_id_when_mouse_over_scrollbar_ = 0;
    }

    return true;
  }

  return false;
}

void LayerTreeHostImpl::PinchGestureBegin() {
  pinch_gesture_active_ = true;
  previous_pinch_anchor_ = gfx::Point();
  client_->RenewTreePriority();
  pinch_gesture_end_should_clear_scrolling_layer_ = !CurrentlyScrollingLayer();
  if (active_tree_->OuterViewportScrollLayer()) {
    active_tree_->SetCurrentlyScrollingLayer(
        active_tree_->OuterViewportScrollLayer());
  } else {
    active_tree_->SetCurrentlyScrollingLayer(
        active_tree_->InnerViewportScrollLayer());
  }
  if (top_controls_manager_)
    top_controls_manager_->PinchBegin();
}

void LayerTreeHostImpl::PinchGestureUpdate(float magnify_delta,
                                           const gfx::Point& anchor) {
  if (!InnerViewportScrollLayer())
    return;

  TRACE_EVENT0("cc", "LayerTreeHostImpl::PinchGestureUpdate");

  // For a moment the scroll offset ends up being outside of the max range. This
  // confuses the delegate so we switch it off till after we're done processing
  // the pinch update.
  active_tree_->SetRootLayerScrollOffsetDelegate(NULL);

  // Keep the center-of-pinch anchor specified by (x, y) in a stable
  // position over the course of the magnify.
  float page_scale_delta = active_tree_->page_scale_delta();
  gfx::PointF previous_scale_anchor =
      gfx::ScalePoint(anchor, 1.f / page_scale_delta);
  active_tree_->SetPageScaleDelta(page_scale_delta * magnify_delta);
  page_scale_delta = active_tree_->page_scale_delta();
  gfx::PointF new_scale_anchor =
      gfx::ScalePoint(anchor, 1.f / page_scale_delta);
  gfx::Vector2dF move = previous_scale_anchor - new_scale_anchor;

  previous_pinch_anchor_ = anchor;

  move.Scale(1 / active_tree_->page_scale_factor());
  // If clamping the inner viewport scroll offset causes a change, it should
  // be accounted for from the intended move.
  move -= InnerViewportScrollLayer()->ClampScrollToMaxScrollOffset();

  // We manually manage the bubbling behaviour here as it is different to that
  // implemented in LayerTreeHostImpl::ScrollBy(). Specifically:
  // 1) we want to explicit limit the bubbling to the outer/inner viewports,
  // 2) we don't want the directional limitations on the unused parts that
  //    ScrollBy() implements, and
  // 3) pinching should not engage the top controls manager.
  gfx::Vector2dF unused = OuterViewportScrollLayer()
                              ? OuterViewportScrollLayer()->ScrollBy(move)
                              : move;

  if (!unused.IsZero()) {
    InnerViewportScrollLayer()->ScrollBy(unused);
    InnerViewportScrollLayer()->ClampScrollToMaxScrollOffset();
  }

  active_tree_->SetRootLayerScrollOffsetDelegate(
      root_layer_scroll_offset_delegate_);

  client_->SetNeedsCommitOnImplThread();
  SetNeedsRedraw();
  client_->RenewTreePriority();
}

void LayerTreeHostImpl::PinchGestureEnd() {
  pinch_gesture_active_ = false;
  if (pinch_gesture_end_should_clear_scrolling_layer_) {
    pinch_gesture_end_should_clear_scrolling_layer_ = false;
    ClearCurrentlyScrollingLayer();
  }
  if (top_controls_manager_)
    top_controls_manager_->PinchEnd();
  client_->SetNeedsCommitOnImplThread();
}

static void CollectScrollDeltas(ScrollAndScaleSet* scroll_info,
                                LayerImpl* layer_impl) {
  if (!layer_impl)
    return;

  gfx::Vector2d scroll_delta =
      gfx::ToFlooredVector2d(layer_impl->ScrollDelta());
  if (!scroll_delta.IsZero()) {
    LayerTreeHostCommon::ScrollUpdateInfo scroll;
    scroll.layer_id = layer_impl->id();
    scroll.scroll_delta = scroll_delta;
    scroll_info->scrolls.push_back(scroll);
    layer_impl->SetSentScrollDelta(scroll_delta);
  }

  for (size_t i = 0; i < layer_impl->children().size(); ++i)
    CollectScrollDeltas(scroll_info, layer_impl->children()[i]);
}

scoped_ptr<ScrollAndScaleSet> LayerTreeHostImpl::ProcessScrollDeltas() {
  scoped_ptr<ScrollAndScaleSet> scroll_info(new ScrollAndScaleSet());

  CollectScrollDeltas(scroll_info.get(), active_tree_->root_layer());
  scroll_info->page_scale_delta = active_tree_->page_scale_delta();
  active_tree_->set_sent_page_scale_delta(scroll_info->page_scale_delta);
  scroll_info->swap_promises.swap(swap_promises_for_main_thread_scroll_update_);

  return scroll_info.Pass();
}

void LayerTreeHostImpl::SetFullRootLayerDamage() {
  SetViewportDamage(gfx::Rect(DrawViewportSize()));
}

void LayerTreeHostImpl::RunOnDemandRasterTask(Task* on_demand_raster_task) {
  DCHECK(on_demand_task_graph_runner_);

  // Construct a task graph that contains this single raster task.
  TaskGraph graph;
  graph.nodes.push_back(
      TaskGraph::Node(on_demand_raster_task,
                      RasterWorkerPool::kOnDemandRasterTaskPriority,
                      0u));

  // Schedule task and wait for task graph runner to finish running it.
  on_demand_task_graph_runner_->ScheduleTasks(on_demand_task_namespace_,
                                              &graph);

  if (on_demand_task_graph_runner_ == &synchronous_task_graph_runner_)
    on_demand_task_graph_runner_->RunUntilIdle();

  on_demand_task_graph_runner_->WaitForTasksToFinishRunning(
      on_demand_task_namespace_);

  // Collect task now that it has finished running.
  Task::Vector completed_tasks;
  on_demand_task_graph_runner_->CollectCompletedTasks(on_demand_task_namespace_,
                                                      &completed_tasks);
  DCHECK_EQ(1u, completed_tasks.size());
  DCHECK_EQ(completed_tasks[0], on_demand_raster_task);
}

void LayerTreeHostImpl::ScrollViewportBy(gfx::Vector2dF scroll_delta) {
  DCHECK(InnerViewportScrollLayer());
  LayerImpl* scroll_layer = OuterViewportScrollLayer()
                                ? OuterViewportScrollLayer()
                                : InnerViewportScrollLayer();

  gfx::Vector2dF unused_delta = scroll_layer->ScrollBy(scroll_delta);

  if (!unused_delta.IsZero() && (scroll_layer == OuterViewportScrollLayer()))
    InnerViewportScrollLayer()->ScrollBy(unused_delta);
}

void LayerTreeHostImpl::AnimatePageScale(base::TimeTicks monotonic_time) {
  if (!page_scale_animation_)
    return;

  gfx::Vector2dF scroll_total = active_tree_->TotalScrollOffset();

  if (!page_scale_animation_->IsAnimationStarted())
    page_scale_animation_->StartAnimation(monotonic_time);

  active_tree_->SetPageScaleDelta(
      page_scale_animation_->PageScaleFactorAtTime(monotonic_time) /
      active_tree_->page_scale_factor());
  gfx::Vector2dF next_scroll =
      page_scale_animation_->ScrollOffsetAtTime(monotonic_time);

  ScrollViewportBy(next_scroll - scroll_total);
  SetNeedsRedraw();

  if (page_scale_animation_->IsAnimationCompleteAtTime(monotonic_time)) {
    page_scale_animation_.reset();
    client_->SetNeedsCommitOnImplThread();
    client_->RenewTreePriority();
  } else {
    SetNeedsAnimate();
  }
}

void LayerTreeHostImpl::AnimateTopControls(base::TimeTicks time) {
  if (!top_controls_manager_ || !top_controls_manager_->animation())
    return;

  gfx::Vector2dF scroll = top_controls_manager_->Animate(time);

  if (top_controls_manager_->animation())
    SetNeedsAnimate();

  if (active_tree_->TotalScrollOffset().y() == 0.f)
    return;

  if (scroll.IsZero())
    return;

  ScrollViewportBy(gfx::ScaleVector2d(
      scroll, 1.f / active_tree_->total_page_scale_factor()));
  SetNeedsRedraw();
  client_->SetNeedsCommitOnImplThread();
  client_->RenewTreePriority();
}

void LayerTreeHostImpl::AnimateLayers(base::TimeTicks monotonic_time) {
  if (!settings_.accelerated_animation_enabled ||
      !needs_animate_layers() ||
      !active_tree_->root_layer())
    return;

  TRACE_EVENT0("cc", "LayerTreeHostImpl::AnimateLayers");
  AnimationRegistrar::AnimationControllerMap copy =
      animation_registrar_->active_animation_controllers();
  for (AnimationRegistrar::AnimationControllerMap::iterator iter = copy.begin();
       iter != copy.end();
       ++iter)
    (*iter).second->Animate(monotonic_time);

  SetNeedsAnimate();
}

void LayerTreeHostImpl::UpdateAnimationState(bool start_ready_animations) {
  if (!settings_.accelerated_animation_enabled ||
      !needs_animate_layers() ||
      !active_tree_->root_layer())
    return;

  TRACE_EVENT0("cc", "LayerTreeHostImpl::UpdateAnimationState");
  scoped_ptr<AnimationEventsVector> events =
      make_scoped_ptr(new AnimationEventsVector);
  AnimationRegistrar::AnimationControllerMap copy =
      animation_registrar_->active_animation_controllers();
  for (AnimationRegistrar::AnimationControllerMap::iterator iter = copy.begin();
       iter != copy.end();
       ++iter)
    (*iter).second->UpdateState(start_ready_animations, events.get());

  if (!events->empty()) {
    client_->PostAnimationEventsToMainThreadOnImplThread(events.Pass());
  }

  SetNeedsAnimate();
}

void LayerTreeHostImpl::ActivateAnimations() {
  if (!settings_.accelerated_animation_enabled || !needs_animate_layers() ||
      !active_tree_->root_layer())
    return;

  TRACE_EVENT0("cc", "LayerTreeHostImpl::ActivateAnimations");
  AnimationRegistrar::AnimationControllerMap copy =
      animation_registrar_->active_animation_controllers();
  for (AnimationRegistrar::AnimationControllerMap::iterator iter = copy.begin();
       iter != copy.end();
       ++iter)
    (*iter).second->ActivateAnimations();
}

base::TimeDelta LayerTreeHostImpl::LowFrequencyAnimationInterval() const {
  return base::TimeDelta::FromSeconds(1);
}

std::string LayerTreeHostImpl::LayerTreeAsJson() const {
  std::string str;
  if (active_tree_->root_layer()) {
    scoped_ptr<base::Value> json(active_tree_->root_layer()->LayerTreeAsJson());
    base::JSONWriter::WriteWithOptions(
        json.get(), base::JSONWriter::OPTIONS_PRETTY_PRINT, &str);
  }
  return str;
}

int LayerTreeHostImpl::SourceAnimationFrameNumber() const {
  return fps_counter_->current_frame_number();
}

void LayerTreeHostImpl::AnimateScrollbars(base::TimeTicks time) {
  AnimateScrollbarsRecursive(active_tree_->root_layer(), time);
}

void LayerTreeHostImpl::AnimateScrollbarsRecursive(LayerImpl* layer,
                                                   base::TimeTicks time) {
  if (!layer)
    return;

  ScrollbarAnimationController* scrollbar_controller =
      layer->scrollbar_animation_controller();
  if (scrollbar_controller)
    scrollbar_controller->Animate(time);

  for (size_t i = 0; i < layer->children().size(); ++i)
    AnimateScrollbarsRecursive(layer->children()[i], time);
}

void LayerTreeHostImpl::PostDelayedScrollbarFade(
    const base::Closure& start_fade,
    base::TimeDelta delay) {
  client_->PostDelayedScrollbarFadeOnImplThread(start_fade, delay);
}

void LayerTreeHostImpl::SetNeedsScrollbarAnimationFrame() {
  TRACE_EVENT_INSTANT0(
      "cc",
      "LayerTreeHostImpl::SetNeedsRedraw due to scrollbar fade",
      TRACE_EVENT_SCOPE_THREAD);
  SetNeedsAnimate();
}

void LayerTreeHostImpl::SetTreePriority(TreePriority priority) {
  if (!tile_manager_)
    return;

  if (global_tile_state_.tree_priority == priority)
    return;
  global_tile_state_.tree_priority = priority;
  DidModifyTilePriorities();
}

void LayerTreeHostImpl::UpdateCurrentFrameTime() {
  DCHECK(current_frame_timeticks_.is_null());
  current_frame_timeticks_ = gfx::FrameTime::Now();
}

void LayerTreeHostImpl::ResetCurrentFrameTimeForNextFrame() {
  current_frame_timeticks_ = base::TimeTicks();
}

base::TimeTicks LayerTreeHostImpl::CurrentFrameTimeTicks() {
  // Try to use the current frame time to keep animations non-jittery.  But if
  // we're not in a frame (because this is during an input event or a delayed
  // task), fall back to physical time.  This should still be monotonic.
  if (!current_frame_timeticks_.is_null())
    return current_frame_timeticks_;
  return gfx::FrameTime::Now();
}

scoped_refptr<base::debug::ConvertableToTraceFormat>
LayerTreeHostImpl::AsValue() const {
  return AsValueWithFrame(NULL);
}

scoped_refptr<base::debug::ConvertableToTraceFormat>
LayerTreeHostImpl::AsValueWithFrame(FrameData* frame) const {
  scoped_refptr<base::debug::TracedValue> state =
      new base::debug::TracedValue();
  AsValueWithFrameInto(frame, state.get());
  return state;
}

void LayerTreeHostImpl::AsValueWithFrameInto(
    FrameData* frame,
    base::debug::TracedValue* state) const {
  if (this->pending_tree_) {
    state->BeginDictionary("activation_state");
    ActivationStateAsValueInto(state);
    state->EndDictionary();
  }
  state->BeginDictionary("device_viewport_size");
  MathUtil::AddToTracedValue(device_viewport_size_, state);
  state->EndDictionary();

  std::set<const Tile*> tiles;
  active_tree_->GetAllTilesForTracing(&tiles);
  if (pending_tree_)
    pending_tree_->GetAllTilesForTracing(&tiles);

  state->BeginArray("active_tiles");
  for (std::set<const Tile*>::const_iterator it = tiles.begin();
       it != tiles.end();
       ++it) {
    const Tile* tile = *it;

    state->BeginDictionary();
    tile->AsValueInto(state);
    state->EndDictionary();
  }
  state->EndArray();

  if (tile_manager_) {
    state->BeginDictionary("tile_manager_basic_state");
    tile_manager_->BasicStateAsValueInto(state);
    state->EndDictionary();
  }
  state->BeginDictionary("active_tree");
  active_tree_->AsValueInto(state);
  state->EndDictionary();
  if (pending_tree_) {
    state->BeginDictionary("pending_tree");
    pending_tree_->AsValueInto(state);
    state->EndDictionary();
  }
  if (frame) {
    state->BeginDictionary("frame");
    frame->AsValueInto(state);
    state->EndDictionary();
  }
}

scoped_refptr<base::debug::ConvertableToTraceFormat>
LayerTreeHostImpl::ActivationStateAsValue() const {
  scoped_refptr<base::debug::TracedValue> state =
      new base::debug::TracedValue();
  ActivationStateAsValueInto(state.get());
  return state;
}

void LayerTreeHostImpl::ActivationStateAsValueInto(
    base::debug::TracedValue* state) const {
  TracedValue::SetIDRef(this, state, "lthi");
  if (tile_manager_) {
    state->BeginDictionary("tile_manager");
    tile_manager_->BasicStateAsValueInto(state);
    state->EndDictionary();
  }
}

void LayerTreeHostImpl::SetDebugState(
    const LayerTreeDebugState& new_debug_state) {
  if (LayerTreeDebugState::Equal(debug_state_, new_debug_state))
    return;
  if (debug_state_.continuous_painting != new_debug_state.continuous_painting)
    paint_time_counter_->ClearHistory();

  debug_state_ = new_debug_state;
  UpdateTileManagerMemoryPolicy(ActualManagedMemoryPolicy());
  SetFullRootLayerDamage();
}

void LayerTreeHostImpl::CreateUIResource(UIResourceId uid,
                                         const UIResourceBitmap& bitmap) {
  DCHECK_GT(uid, 0);

  GLint wrap_mode = 0;
  switch (bitmap.GetWrapMode()) {
    case UIResourceBitmap::CLAMP_TO_EDGE:
      wrap_mode = GL_CLAMP_TO_EDGE;
      break;
    case UIResourceBitmap::REPEAT:
      wrap_mode = GL_REPEAT;
      break;
  }

  // Allow for multiple creation requests with the same UIResourceId.  The
  // previous resource is simply deleted.
  ResourceProvider::ResourceId id = ResourceIdForUIResource(uid);
  if (id)
    DeleteUIResource(uid);

  ResourceFormat format = resource_provider_->best_texture_format();
  switch (bitmap.GetFormat()) {
    case UIResourceBitmap::RGBA8:
      break;
    case UIResourceBitmap::ALPHA_8:
      format = ALPHA_8;
      break;
    case UIResourceBitmap::ETC1:
      format = ETC1;
      break;
  }
  id = resource_provider_->CreateResource(
      bitmap.GetSize(),
      wrap_mode,
      ResourceProvider::TextureUsageAny,
      format);

  UIResourceData data;
  data.resource_id = id;
  data.size = bitmap.GetSize();
  data.opaque = bitmap.GetOpaque();

  ui_resource_map_[uid] = data;

  AutoLockUIResourceBitmap bitmap_lock(bitmap);
  resource_provider_->SetPixels(id,
                                bitmap_lock.GetPixels(),
                                gfx::Rect(bitmap.GetSize()),
                                gfx::Rect(bitmap.GetSize()),
                                gfx::Vector2d(0, 0));
  MarkUIResourceNotEvicted(uid);
}

void LayerTreeHostImpl::DeleteUIResource(UIResourceId uid) {
  ResourceProvider::ResourceId id = ResourceIdForUIResource(uid);
  if (id) {
    resource_provider_->DeleteResource(id);
    ui_resource_map_.erase(uid);
  }
  MarkUIResourceNotEvicted(uid);
}

void LayerTreeHostImpl::EvictAllUIResources() {
  if (ui_resource_map_.empty())
    return;

  for (UIResourceMap::const_iterator iter = ui_resource_map_.begin();
      iter != ui_resource_map_.end();
      ++iter) {
    evicted_ui_resources_.insert(iter->first);
    resource_provider_->DeleteResource(iter->second.resource_id);
  }
  ui_resource_map_.clear();

  client_->SetNeedsCommitOnImplThread();
  client_->OnCanDrawStateChanged(CanDraw());
  client_->RenewTreePriority();
}

ResourceProvider::ResourceId LayerTreeHostImpl::ResourceIdForUIResource(
    UIResourceId uid) const {
  UIResourceMap::const_iterator iter = ui_resource_map_.find(uid);
  if (iter != ui_resource_map_.end())
    return iter->second.resource_id;
  return 0;
}

bool LayerTreeHostImpl::IsUIResourceOpaque(UIResourceId uid) const {
  UIResourceMap::const_iterator iter = ui_resource_map_.find(uid);
  DCHECK(iter != ui_resource_map_.end());
  return iter->second.opaque;
}

bool LayerTreeHostImpl::EvictedUIResourcesExist() const {
  return !evicted_ui_resources_.empty();
}

void LayerTreeHostImpl::MarkUIResourceNotEvicted(UIResourceId uid) {
  std::set<UIResourceId>::iterator found_in_evicted =
      evicted_ui_resources_.find(uid);
  if (found_in_evicted == evicted_ui_resources_.end())
    return;
  evicted_ui_resources_.erase(found_in_evicted);
  if (evicted_ui_resources_.empty())
    client_->OnCanDrawStateChanged(CanDraw());
}

void LayerTreeHostImpl::ScheduleMicroBenchmark(
    scoped_ptr<MicroBenchmarkImpl> benchmark) {
  micro_benchmark_controller_.ScheduleRun(benchmark.Pass());
}

void LayerTreeHostImpl::InsertSwapPromiseMonitor(SwapPromiseMonitor* monitor) {
  swap_promise_monitor_.insert(monitor);
}

void LayerTreeHostImpl::RemoveSwapPromiseMonitor(SwapPromiseMonitor* monitor) {
  swap_promise_monitor_.erase(monitor);
}

void LayerTreeHostImpl::NotifySwapPromiseMonitorsOfSetNeedsRedraw() {
  std::set<SwapPromiseMonitor*>::iterator it = swap_promise_monitor_.begin();
  for (; it != swap_promise_monitor_.end(); it++)
    (*it)->OnSetNeedsRedrawOnImpl();
}

void LayerTreeHostImpl::NotifySwapPromiseMonitorsOfForwardingToMainThread() {
  std::set<SwapPromiseMonitor*>::iterator it = swap_promise_monitor_.begin();
  for (; it != swap_promise_monitor_.end(); it++)
    (*it)->OnForwardScrollUpdateToMainThreadOnImpl();
}

void LayerTreeHostImpl::RegisterPictureLayerImpl(PictureLayerImpl* layer) {
  DCHECK(std::find(picture_layers_.begin(), picture_layers_.end(), layer) ==
         picture_layers_.end());
  picture_layers_.push_back(layer);
}

void LayerTreeHostImpl::UnregisterPictureLayerImpl(PictureLayerImpl* layer) {
  std::vector<PictureLayerImpl*>::iterator it =
      std::find(picture_layers_.begin(), picture_layers_.end(), layer);
  DCHECK(it != picture_layers_.end());
  picture_layers_.erase(it);
}

void LayerTreeHostImpl::UpdateBrightnessLevel() {
  DCHECK(settings_.auto_brightness);

  if (brightness_state_ == BRIGHTNESS_STATE_STABLE)
    return;

  float delta = 0.f;
  switch (brightness_state_) {
    case BRIGHTNESS_STATE_MOVING_UP_FAST:
      delta = BRIGHTNESS_FAST_DELTA;
      break;
    case BRIGHTNESS_STATE_MOVING_UP_SLOW:
      delta = BRIGHTNESS_SLOW_DELTA;
      break;
    case BRIGHTNESS_STATE_MOVING_DOWN:
      delta = -BRIGHTNESS_SLOW_DELTA;
      break;
    default:
      NOTREACHED();
  }

  float old_brightness = brightness_level_;
  float new_brightness = brightness_level_ + delta;

  if (new_brightness <= BRIGHTNESS_LEVEL_MIN) {
    brightness_level_ = BRIGHTNESS_LEVEL_MIN;
    brightness_state_ = BRIGHTNESS_STATE_STABLE;
  } else if (new_brightness >= BRIGHTNESS_LEVEL_MAX) {
    brightness_level_ = BRIGHTNESS_LEVEL_MAX;
    brightness_state_ = BRIGHTNESS_STATE_STABLE;
  } else {
    brightness_level_ = new_brightness;
  }

  if (old_brightness != brightness_level_)
    client_->SetNeedsRedrawOnImplThread();
}

}  // namespace cc<|MERGE_RESOLUTION|>--- conflicted
+++ resolved
@@ -2707,9 +2707,8 @@
   accumulated_root_overscroll_ += unused_root_delta;
   bool did_overscroll = !unused_root_delta.IsZero();
   if (did_overscroll && input_handler_client_) {
-<<<<<<< HEAD
-    input_handler_client_->DidOverscroll(accumulated_root_overscroll_,
-                                         unused_root_delta);
+    input_handler_client_->DidOverscroll(
+        viewport_point, accumulated_root_overscroll_, unused_root_delta);
 }
 
   if (settings_.auto_brightness && did_scroll_content) {
@@ -2722,10 +2721,6 @@
       brightness_state_ = BRIGHTNESS_STATE_MOVING_DOWN;
     }
     UpdateBrightnessLevel();
-=======
-    input_handler_client_->DidOverscroll(
-        viewport_point, accumulated_root_overscroll_, unused_root_delta);
->>>>>>> 63305ae9
   }
 
   return did_scroll_content || did_scroll_top_controls;
