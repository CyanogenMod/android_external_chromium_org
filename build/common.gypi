--- conflicted
+++ resolved
@@ -1059,11 +1059,8 @@
     'chroot_cmd%': '<(chroot_cmd)',
     'system_libdir%': '<(system_libdir)',
     'component%': '<(component)',
-<<<<<<< HEAD
     'swe_component%': '<(swe_component)',
-=======
     'enable_resource_whitelist_generation%': '<(enable_resource_whitelist_generation)',
->>>>>>> 0857308c
     'use_titlecase_in_grd_files%': '<(use_titlecase_in_grd_files)',
     'use_third_party_translations%': '<(use_third_party_translations)',
     'remoting%': '<(remoting)',
@@ -3420,7 +3417,6 @@
             'conditions' : [
               ['OS=="android"', {
                 'ldflags': [
-<<<<<<< HEAD
                   # SWE : isspace and tolower conflict with stlport_shared and
                   # sweskia
                   #'-Wl,--fatal-warnings',
@@ -3428,8 +3424,6 @@
                   # getting undefined reference to __cxa_bad_typeid in the CDU
                   # library.
                   '-Wl,--gc-sections',
-=======
->>>>>>> 0857308c
                   # Warn in case of text relocations.
                   '-Wl,--warn-shared-textrel',
                 ],
@@ -3513,12 +3507,9 @@
                   '-fomit-frame-pointer',
                 ],
                 'ldflags': [
-<<<<<<< HEAD
                   # SWE : isspace and tolower conflict with stlport_shared and
                   # sweskia
                   #'-Wl,--fatal-warnings',
-=======
->>>>>>> 0857308c
                   # Warn in case of text relocations.
                   '-Wl,--warn-shared-textrel',
                 ],
