--- conflicted
+++ resolved
@@ -4146,12 +4146,9 @@
             # Note that the prebuilt Clang binaries should not be used for iOS
             # development except for ASan builds.
             ['clang==1', {
-<<<<<<< HEAD
-=======
               'CC': '<(target_clang_dir)/bin/clang',
               'LDPLUSPLUS': '<(target_clang_dir)/bin/clang++',
 
->>>>>>> 689f996e
               # gnu++11 instead of c++11 is needed because some code uses
               # typeof() (a GNU extension).
               # TODO(thakis): Eventually switch this to c++11 instead of
@@ -4946,16 +4943,8 @@
         ],
       },
     }],
-<<<<<<< HEAD
     ['clang==1 and ((OS!="mac" and OS!="ios") or clang_xcode==0) '
         'and OS!="win"', {
-      'make_global_settings': [
-        ['CC', '<(make_clang_dir)/bin/clang'],
-        ['CXX', '<(make_clang_dir)/bin/clang++'],
-        ['CC.host', '$(CC)'],
-        ['CXX.host', '$(CXX)'],
-=======
-    ['clang==1 and OS!="win"', {
       'conditions': [
         ['OS=="android"', {
           # Android could use the goma with clang.
@@ -4975,7 +4964,6 @@
             ['CXX.host', '$(CXX)'],
           ],
         }],
->>>>>>> 689f996e
       ],
     }],
     ['clang==1 and OS=="win"', {
