#!/usr/bin/env python
#
# Copyright 2013 The Chromium Authors. All rights reserved.
# Use of this source code is governed by a BSD-style license that can be
# found in the LICENSE file.

import json
import fnmatch
import optparse
import os
import sys

from util import build_utils

options = None

def StripLibrary(android_strip, android_strip_args, library_path, output_path):
  if build_utils.IsTimeStale(output_path, [library_path]):
    strip_cmd = ([android_strip] +
                 android_strip_args +
                 ['-o', output_path, library_path])
    build_utils.CheckOutput(strip_cmd)

#return filenames only in '_options.input_libraries'
def InputLibNames():
  with open(options.lib_absolute_path, 'r') as libfile:
    libraries = json.load(libfile)
  return libraries


#search recursively in all the folders under 'path' and check
#if file exist and return the path of file
def FindFullPath(name, path):
  matches = []
  for root, dirnames, filenames in os.walk(path):
    for filename in fnmatch.filter(filenames, name):
      abs_path = os.path.join(root)+"/"+name
      #Update match if abs_path exist in _options.input_libraries
      for file_name in fnmatch.filter(InputLibNames(), abs_path):
        matches.append(os.path.join(root))
  if(len(matches) > 0):
    return matches.pop(0)
  return None



def main():
  parser = optparse.OptionParser()

  parser.add_option('--android-strip',
      help='Path to the toolchain\'s strip binary')
  parser.add_option('--android-strip-arg', action='append',
      help='Argument to be passed to strip')
  parser.add_option('--libraries-dir',
      help='Directory for un-stripped libraries')
  parser.add_option('--stripped-libraries-dir',
      help='Directory for stripped libraries')
  parser.add_option('--libraries-file',
      help='Path to json file containing list of libraries')
  parser.add_option('--lib-absolute-path',
      help='Path to json file containing list of libs with absolute path')
  parser.add_option('--stamp', help='Path to touch on success')

  global options
  options, _ = parser.parse_args()

  with open(options.libraries_file, 'r') as libfile:
    libraries = json.load(libfile)

  build_utils.MakeDirectory(options.stripped_libraries_dir)

  for library in libraries:
<<<<<<< HEAD
    find_path = FindFullPath(library, options.libraries_dir)
    library_path = os.path.join(find_path, library)
=======
    for base_path in options.libraries_dir.split(','):
      library_path = os.path.join(base_path, library)
      if (os.path.exists(library_path)):
        break
>>>>>>> e6cd01fe
    stripped_library_path = os.path.join(
        options.stripped_libraries_dir, library)
    StripLibrary(options.android_strip, options.android_strip_arg, library_path,
        stripped_library_path)

  if options.stamp:
    build_utils.Touch(options.stamp)


if __name__ == '__main__':
  sys.exit(main())<|MERGE_RESOLUTION|>--- conflicted
+++ resolved
@@ -70,15 +70,10 @@
   build_utils.MakeDirectory(options.stripped_libraries_dir)
 
   for library in libraries:
-<<<<<<< HEAD
-    find_path = FindFullPath(library, options.libraries_dir)
-    library_path = os.path.join(find_path, library)
-=======
     for base_path in options.libraries_dir.split(','):
       library_path = os.path.join(base_path, library)
       if (os.path.exists(library_path)):
         break
->>>>>>> e6cd01fe
     stripped_library_path = os.path.join(
         options.stripped_libraries_dir, library)
     StripLibrary(options.android_strip, options.android_strip_arg, library_path,
