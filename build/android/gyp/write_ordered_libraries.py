#!/usr/bin/env python
#
# Copyright 2013 The Chromium Authors. All rights reserved.
# Use of this source code is governed by a BSD-style license that can be
# found in the LICENSE file.

"""Writes dependency ordered list of native libraries.

The list excludes any Android system libraries, as those are not bundled with
the APK.

This list of libraries is used for several steps of building an APK.
In the component build, the --input-libraries only needs to be the top-level
library (i.e. libcontent_shell_content_view). This will then use readelf to
inspect the shared libraries and determine the full list of (non-system)
libraries that should be included in the APK.
"""

# TODO(cjhopman): See if we can expose the list of library dependencies from
# gyp, rather than calculating it ourselves.
# http://crbug.com/225558
import fnmatch
import optparse
import os
import re
import sys

from util import build_utils

_options = None
_library_re = re.compile(
    '.*NEEDED.*Shared library: \[(?P<library_name>[\w/.]+)\]')

#return filenames only in '_options.input_libraries'
def InputLibNames():
  input_libs = build_utils.ParseGypList(_options.input_libraries)
  return input_libs

#search recursively in all the folders under 'path' and check
#if file exist and return the path of file
def FindFullPath(name, path):
  matches = []
  for root, dirnames, filenames in os.walk(path):
    for filename in fnmatch.filter(filenames, name):
      abs_path = os.path.join(root)+"/"+name
      #Update match if abs_path exist in _options.input_libraries
      for file_name in fnmatch.filter(InputLibNames(), abs_path):
        matches.append(os.path.join(root))
  if(len(matches) > 0):
    return matches.pop(0)
  return None

def FullLibraryPath(library_name):
<<<<<<< HEAD
  full_path = FindFullPath(library_name, _options.libraries_dir)
  if full_path is not None:
    return '%s/%s' % (full_path, library_name)
  else:
    return '%s/%s' % (_options.libraries_dir, library_name)
=======
  for directory in _options.libraries_dir.split(','):
    path = '%s/%s' % (directory, library_name)
    if os.path.exists(path):
      return path
  return library_name
>>>>>>> e6cd01fe


def IsSystemLibrary(library_name):
  # If the library doesn't exist in the libraries directory, assume that it is
  # an Android system library.
  return not os.path.exists(FullLibraryPath(library_name))


def CallReadElf(library_or_executable):
  readelf_cmd = [_options.readelf,
                 '-d',
                 library_or_executable]
  return build_utils.CheckOutput(readelf_cmd)


def GetDependencies(library_or_executable):
  elf = CallReadElf(library_or_executable)
  return set(_library_re.findall(elf))


def GetNonSystemDependencies(library_name):
  all_deps = GetDependencies(FullLibraryPath(library_name))
  return set((lib for lib in all_deps if not IsSystemLibrary(lib)))


def GetSortedTransitiveDependencies(libraries):
  """Returns all transitive library dependencies in dependency order."""
  return build_utils.GetSortedTransitiveDependencies(
      libraries, GetNonSystemDependencies)


def GetSortedTransitiveDependenciesForBinaries(binaries):
  if binaries[0].endswith('.so'):
    libraries = [os.path.basename(lib) for lib in binaries]
  else:
    assert len(binaries) == 1
    all_deps = GetDependencies(binaries[0])
    libraries = [lib for lib in all_deps if not IsSystemLibrary(lib)]

  return GetSortedTransitiveDependencies(libraries)


def main():
  parser = optparse.OptionParser()

  parser.add_option('--input-libraries',
      help='A list of top-level input libraries.')
  parser.add_option('--libraries-dir',
      help='The directory which contains shared libraries.')
  parser.add_option('--readelf', help='Path to the readelf binary.')
  parser.add_option('--output', help='Path to the generated .json file.')
  parser.add_option('--output_abs_path', help='Path to the generated .json file with absolute path')
  parser.add_option('--stamp', help='Path to touch on success.')

  global _options
  _options, _ = parser.parse_args()

  libraries = build_utils.ParseGypList(_options.input_libraries)
  if len(libraries):
    libraries = GetSortedTransitiveDependenciesForBinaries(libraries)

  full_path_libraries = [FullLibraryPath(lib) for lib in libraries]
  build_utils.WriteJson(full_path_libraries, _options.output_abs_path, only_if_changed=True)
  build_utils.WriteJson(libraries, _options.output, only_if_changed=True)

  if _options.stamp:
    build_utils.Touch(_options.stamp)


if __name__ == '__main__':
  sys.exit(main())

<|MERGE_RESOLUTION|>--- conflicted
+++ resolved
@@ -51,19 +51,11 @@
   return None
 
 def FullLibraryPath(library_name):
-<<<<<<< HEAD
-  full_path = FindFullPath(library_name, _options.libraries_dir)
-  if full_path is not None:
-    return '%s/%s' % (full_path, library_name)
-  else:
-    return '%s/%s' % (_options.libraries_dir, library_name)
-=======
   for directory in _options.libraries_dir.split(','):
     path = '%s/%s' % (directory, library_name)
     if os.path.exists(path):
       return path
   return library_name
->>>>>>> e6cd01fe
 
 
 def IsSystemLibrary(library_name):
