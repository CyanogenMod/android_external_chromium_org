--- conflicted
+++ resolved
@@ -19,12 +19,7 @@
 # TODO(cjhopman): See if we can expose the list of library dependencies from
 # gyp, rather than calculating it ourselves.
 # http://crbug.com/225558
-
-<<<<<<< HEAD
-import json
 import fnmatch
-=======
->>>>>>> 0857308c
 import optparse
 import os
 import re
