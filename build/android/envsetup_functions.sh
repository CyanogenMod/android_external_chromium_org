--- conflicted
+++ resolved
@@ -145,8 +145,6 @@
     export ANDROID_SDK_BUILD_TOOLS_VERSION=19.0.0
   fi
 
-<<<<<<< HEAD
-=======
   # Unset toolchain. This makes it easy to switch between architectures.
   unset ANDROID_BUILD_TOP
 
@@ -157,7 +155,6 @@
   # This makes it easy to switch between architectures.
   unset ANDROID_TOOLCHAIN
 
->>>>>>> 9947ff78
   common_vars_defines
 
   DEFINES+="${sdk_defines}"
