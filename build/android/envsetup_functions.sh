#!/bin/bash

# Copyright (c) 2012 The Chromium Authors. All rights reserved.
# Use of this source code is governed by a BSD-style license that can be
# found in the LICENSE file.

# Defines functions for envsetup.sh which sets up environment for building
# Chromium on Android.  The build can be either use the Android NDK/SDK or
# android source tree.  Each has a unique init function which calls functions
# prefixed with "common_" that is common for both environment setups.

################################################################################
# Check to make sure the toolchain exists for the NDK version.
################################################################################
common_check_toolchain() {
  if [[ ! -d "${ANDROID_TOOLCHAIN}" ]]; then
    echo "Can not find Android toolchain in ${ANDROID_TOOLCHAIN}." >& 2
    echo "The NDK version might be wrong." >& 2
    return 1
  fi
}

################################################################################
# Exports environment variables common to both sdk and non-sdk build (e.g. PATH)
# based on CHROME_SRC and ANDROID_TOOLCHAIN, along with DEFINES for GYP_DEFINES.
################################################################################
common_vars_defines() {
  # Set toolchain path according to product architecture.
  case "${TARGET_ARCH}" in
    "arm")
      toolchain_arch="arm-linux-androideabi"
      ;;
    "x86")
      toolchain_arch="x86"
      ;;
    "mips")
      toolchain_arch="mipsel-linux-android"
      ;;
    *)
      echo "TARGET_ARCH: ${TARGET_ARCH} is not supported." >& 2
      print_usage
      return 1
      ;;
  esac

  toolchain_version="4.6"
  toolchain_target=$(basename \
    ${ANDROID_NDK_ROOT}/toolchains/${toolchain_arch}-${toolchain_version})
  toolchain_path="${ANDROID_NDK_ROOT}/toolchains/${toolchain_target}"\
"/prebuilt/${toolchain_dir}/bin/"

  # Set only if not already set.
  # Don't override ANDROID_TOOLCHAIN if set by Android configuration env.
  export ANDROID_TOOLCHAIN=${ANDROID_TOOLCHAIN:-${toolchain_path}}

  common_check_toolchain

  # Add Android SDK tools to system path.
  export PATH=$PATH:${ANDROID_SDK_ROOT}/tools
  export PATH=$PATH:${ANDROID_SDK_ROOT}/platform-tools
  export PATH=$PATH:${ANDROID_SDK_ROOT}/build-tools/\
${ANDROID_SDK_BUILD_TOOLS_VERSION}

  # Add Chromium Android development scripts to system path.
  # Must be after CHROME_SRC is set.
  export PATH=$PATH:${CHROME_SRC}/build/android

  # TODO(beverloo): Remove these once all consumers updated to --strip-binary.
  # http://crbug.com/142642
  export STRIP=$(echo ${ANDROID_TOOLCHAIN}/*-strip)

  # The set of GYP_DEFINES to pass to gyp.
  DEFINES="OS=android"
  DEFINES+=" host_os=${host_os}"

  if [[ -n "$CHROME_ANDROID_OFFICIAL_BUILD" ]]; then
    DEFINES+=" branding=Chrome"
    DEFINES+=" buildtype=Official"

    # These defines are used by various chrome build scripts to tag the binary's
    # version string as 'official' in linux builds (e.g. in
    # chrome/trunk/src/chrome/tools/build/version.py).
    export OFFICIAL_BUILD=1
    export CHROMIUM_BUILD="_google_chrome"
    export CHROME_BUILD_TYPE="_official"
  fi

  # TODO(thakis), Jan 18 2014: Remove this after two weeks or so, after telling
  # everyone to set use_goma in GYP_DEFINES instead of a GOMA_DIR env var.
  if [[ -d $GOMA_DIR ]]; then
    DEFINES+=" use_goma=1 gomadir=$GOMA_DIR"
  fi

  # The following defines will affect ARM code generation of both C/C++ compiler
  # and V8 mksnapshot.
  case "${TARGET_PRODUCT}" in
    "snapdragon")
      TARGET_ARCH="arm"
      echo "TARGET_PRODUCT: ${TARGET_PRODUCT} " >& 2
      ;;
    *)
      echo "TARGET_PRODUCT: ${TARGET_PRODUCT} is default " >& 2
      ;;
  esac

  case "${TARGET_ARCH}" in
    "arm")
<<<<<<< HEAD
=======
      case "${TARGET_PRODUCT}" in
        "snapdragon")
          DEFINES+=" arm_neon=1"
          ;;
        *)
          ;;
      esac
      DEFINES+=" ${ORDER_DEFINES}"
>>>>>>> d604c87b
      DEFINES+=" target_arch=arm"
      ;;
    "x86")
      DEFINES+=" target_arch=ia32"
      ;;
    "mips")
      DEFINES+=" target_arch=mipsel"
      ;;
    *)
      echo "TARGET_ARCH: ${TARGET_ARCH} is not supported." >& 2
      print_usage
      return 1
  esac
}


################################################################################
# Prints out help message on usage.
################################################################################
print_usage() {
  echo "usage: ${0##*/} [--target-arch=value] [--help]" >& 2
  echo "--target-arch=value     target CPU architecture (arm=default, x86)" >& 2
  echo "--host-os=value         override host OS detection (linux, mac)" >&2
  echo "--help                  this help" >& 2
}

################################################################################
# Process command line options.
################################################################################
process_options() {
  host_os=$(uname -s | sed -e 's/Linux/linux/;s/Darwin/mac/')
  while [[ -n $1 ]]; do
    case "$1" in
      --target-arch=*)
        target_arch="$(echo "$1" | sed 's/^[^=]*=//')"
        ;;
      --host-os=*)
        host_os="$(echo "$1" | sed 's/^[^=]*=//')"
        ;;
      --help)
        print_usage
        return 1
        ;;
      *)
        # Ignore other command line options
        echo "Unknown option: $1"
        ;;
    esac
    shift
  done

  # Sets TARGET_ARCH. Defaults to arm if not specified.
  TARGET_ARCH=${target_arch:-arm}
}

################################################################################
# Initializes environment variables for NDK/SDK build.
################################################################################
sdk_build_init() {

  # Allow the caller to override a few environment variables. If any of them is
  # unset, we default to a sane value that's known to work. This allows for
  # experimentation with a custom SDK.
  local sdk_defines=""
  if [[ -z "${ANDROID_NDK_ROOT}" || ! -d "${ANDROID_NDK_ROOT}" ]]; then
    export ANDROID_NDK_ROOT="${CHROME_SRC}/third_party/android_tools/ndk/"
  fi
  if [[ -z "${ANDROID_SDK_VERSION}" ]]; then
    export ANDROID_SDK_VERSION=19
  else
    sdk_defines+=" android_sdk_version=${ANDROID_SDK_VERSION}"
  fi
  if [[ -z "${ANDROID_SDK_ROOT}" || ! -d "${ANDROID_SDK_ROOT}" ]]; then
    export ANDROID_SDK_ROOT="${CHROME_SRC}/third_party/android_tools/sdk/"
  else
    sdk_defines+=" android_sdk_root=${ANDROID_SDK_ROOT}"
  fi
  if [[ -z "${ANDROID_SDK_BUILD_TOOLS_VERSION}" ]]; then
    export ANDROID_SDK_BUILD_TOOLS_VERSION=19.0.0
  fi

<<<<<<< HEAD
  # Unset toolchain. This makes it easy to switch between architectures.
=======
  unset ANDROID_BUILD_TOP

  # Set default target.
  export TARGET_PRODUCT="${TARGET_PRODUCT:-snapdragon}"

  # Unset toolchain so that it can be set based on TARGET_PRODUCT.
  # This makes it easy to switch between architectures.
>>>>>>> d604c87b
  unset ANDROID_TOOLCHAIN

  common_vars_defines

  DEFINES+="${sdk_defines}"

  export GYP_DEFINES="${DEFINES}"

  if [[ -n "$CHROME_ANDROID_BUILD_WEBVIEW" ]]; then
    # Can not build WebView with NDK/SDK because it needs the Android build
    # system and build inside an Android source tree.
    echo "Can not build WebView with NDK/SDK.  Requires android source tree." \
        >& 2
    echo "Try . build/android/envsetup.sh instead." >& 2
    return 1
  fi

  # Directory containing build-tools: aapt, aidl, dx
  export ANDROID_SDK_TOOLS="${ANDROID_SDK_ROOT}/build-tools/\
${ANDROID_SDK_BUILD_TOOLS_VERSION}"
}

################################################################################
# To build WebView, we use the Android build system and build inside an Android
# source tree.
#############################################################################
webview_build_init() {
  # Use the latest API in the AOSP prebuilts directory (change with AOSP roll).
  export ANDROID_SDK_VERSION=18

  # For the WebView build we always use the NDK and SDK in the Android tree,
  # and we don't touch ANDROID_TOOLCHAIN which is already set by Android.
  export ANDROID_NDK_ROOT=${ANDROID_BUILD_TOP}/prebuilts/ndk/8
  export ANDROID_SDK_ROOT=${ANDROID_BUILD_TOP}/prebuilts/sdk/\
${ANDROID_SDK_VERSION}

  common_vars_defines

  # We need to supply SDK paths relative to the top of the Android tree to make
  # sure the generated Android makefiles are portable, as they will be checked
  # into the Android tree.
  ANDROID_SDK=$(python -c \
      "import os.path; print os.path.relpath('${ANDROID_SDK_ROOT}', \
      '${ANDROID_BUILD_TOP}')")
  case "${host_os}" in
    "linux")
      ANDROID_SDK_TOOLS=$(python -c \
          "import os.path; \
          print os.path.relpath('${ANDROID_SDK_ROOT}/../tools/linux', \
          '${ANDROID_BUILD_TOP}')")
      ;;
    "mac")
      ANDROID_SDK_TOOLS=$(python -c \
          "import os.path; \
          print os.path.relpath('${ANDROID_SDK_ROOT}/../tools/darwin', \
          '${ANDROID_BUILD_TOP}')")
      ;;
  esac
  DEFINES+=" android_webview_build=1"
  DEFINES+=" android_src=\$(PWD)"
  DEFINES+=" android_sdk=\$(PWD)/${ANDROID_SDK}"
  DEFINES+=" android_sdk_root=\$(PWD)/${ANDROID_SDK}"
  DEFINES+=" android_sdk_tools=\$(PWD)/${ANDROID_SDK_TOOLS}"
  DEFINES+=" android_sdk_version=${ANDROID_SDK_VERSION}"
  DEFINES+=" android_toolchain=${ANDROID_TOOLCHAIN}"
  if [[ -n "$CHROME_ANDROID_WEBVIEW_OFFICIAL_BUILD" ]]; then
    DEFINES+=" logging_like_official_build=1"
    DEFINES+=" tracing_like_official_build=1"
  fi
  export GYP_DEFINES="${DEFINES}"
}<|MERGE_RESOLUTION|>--- conflicted
+++ resolved
@@ -105,8 +105,6 @@
 
   case "${TARGET_ARCH}" in
     "arm")
-<<<<<<< HEAD
-=======
       case "${TARGET_PRODUCT}" in
         "snapdragon")
           DEFINES+=" arm_neon=1"
@@ -114,8 +112,6 @@
         *)
           ;;
       esac
-      DEFINES+=" ${ORDER_DEFINES}"
->>>>>>> d604c87b
       DEFINES+=" target_arch=arm"
       ;;
     "x86")
@@ -197,9 +193,7 @@
     export ANDROID_SDK_BUILD_TOOLS_VERSION=19.0.0
   fi
 
-<<<<<<< HEAD
   # Unset toolchain. This makes it easy to switch between architectures.
-=======
   unset ANDROID_BUILD_TOP
 
   # Set default target.
@@ -207,7 +201,6 @@
 
   # Unset toolchain so that it can be set based on TARGET_PRODUCT.
   # This makes it easy to switch between architectures.
->>>>>>> d604c87b
   unset ANDROID_TOOLCHAIN
 
   common_vars_defines
