# Copyright (c) 2012 The Chromium Authors. All rights reserved.
# Use of this source code is governed by a BSD-style license that can be
# found in the LICENSE file.
{
  'variables': {
    'chromium_code': 1,
    'conditions': [
      ['component != "shared_library" and target_arch != "arm64" and target_arch != "x64" and profiling_full_stack_frames != 1', {
        # Only enable the chromium linker on regular builds, since the
        # component build crashes on Android 4.4. See b/11379966
        'use_chromium_linker': '1',
      }],
    ],
  },
  'includes': [
    'chrome_android_paks.gypi', # Included for the list of pak resources.
    'chrome_shell.gypi', # Built atop chrome_android_core (defined here)
  ],
  'targets': [
    {
<<<<<<< HEAD
      'target_name': 'libchromeshell',
      'type': 'shared_library',
      'dependencies': [
        '../base/base.gyp:base',
        'chrome_android_core',
        'chrome.gyp:browser_ui',
        '../content/content.gyp:content_app_browser',
      ],
      'sources': [
        # This file must always be included in the shared_library step to ensure
        # JNI_OnLoad is exported.
        'app/android/chrome_jni_onload.cc',
        'android/shell/chrome_main_delegate_chrome_shell_android.cc',
        'android/shell/chrome_main_delegate_chrome_shell_android.h',
        "android/shell/chrome_shell_google_location_settings_helper.cc",
        "android/shell/chrome_shell_google_location_settings_helper.h",
      ],
      'include_dirs': [
        '../skia/config',
      ],
      'conditions': [
        [ 'order_profiling!=0', {
          'conditions': [
            [ 'OS=="android"', {
              'dependencies': [ '../tools/cygprofile/cygprofile.gyp:cygprofile', ],
            }],
          ],
        }],
        [ 'use_allocator!="none"', {
          'dependencies': [
            '../base/allocator/allocator.gyp:allocator', ],
        }],
        ['OS == "android" and clang == 1 and clang_use_lto != 0', {
          'ldflags' : [ '-flto' ]
        }],
        ['OS=="android"', {
          'ldflags': [
            # Some android targets still depend on --gc-sections to link.
            # TODO: remove --gc-sections for Debug builds (crbug.com/159847).
            '-Wl,--gc-sections',
          ],
        }],
      ],
    },
    {
      'target_name': 'chrome_shell_apk',
      'type': 'none',
      'dependencies': [
        'chrome_java',
        'chrome_shell_paks',
        'libchromeshell',
        '../media/media.gyp:media_java',
      ],
      'variables': {
        'apk_name': 'ChromeShell',
        'manifest_package_name': 'org.chromium.chrome.shell',
        'java_in_dir': 'android/shell/java',
        'resource_dir': 'android/shell/res',
        'asset_location': '<(PRODUCT_DIR)/../assets/<(package_name)',
        'native_lib_target': 'libchromeshell',
        'native_lib_version_name': '<(version_full)',
        'additional_input_paths': [
          '<@(chrome_android_pak_output_resources)',
        ],
        'conditions': [
          ['component != "shared_library" and target_arch != "arm64" and target_arch != "x64" and profiling_full_stack_frames != 1', {
            # Only enable the chromium linker on regular builds, since the
            # component build crashes on Android 4.4. See b/11379966
            'use_chromium_linker': '1',
          }],
        ],
      },
      'includes': [ '../build/java_apk.gypi', ],
    },
    {
      # chrome_shell_apk creates a .jar as a side effect. Any java targets
      # that need that .jar in their classpath should depend on this target,
      # chrome_shell_apk_java. Dependents of chrome_shell_apk receive its
      # jar path in the variable 'apk_output_jar_path'.
      # This target should only be used by targets which instrument
      # chrome_shell_apk.
      'target_name': 'chrome_shell_apk_java',
      'type': 'none',
      'dependencies': [
        'chrome_shell_apk',
      ],
      'includes': [ '../build/apk_fake_jar.gypi' ],
    },
    {
=======
>>>>>>> e6cd01fe
      'target_name': 'chrome_android_core',
      'type': 'static_library',
      'dependencies': [
        'chrome.gyp:browser',
        'chrome.gyp:browser_ui',
        'chrome.gyp:plugin',
        'chrome.gyp:renderer',
        'chrome.gyp:utility',
        # TODO(kkimlabs): Move this to chrome.gyp:browser when the dependent
        #                 is upstreamed.
        '../components/components.gyp:enhanced_bookmarks',
        '../content/content.gyp:content',
        '../content/content.gyp:content_app_browser',
      ],
      'include_dirs': [
        '..',
        '<(android_ndk_include)',
      ],
      'sources': [
        'app/android/chrome_android_initializer.cc',
        'app/android/chrome_android_initializer.h',
        'app/android/chrome_main_delegate_android.cc',
        'app/android/chrome_main_delegate_android.h',
        'app/chrome_main_delegate.cc',
        'app/chrome_main_delegate.h',
      ],
      'link_settings': {
        'libraries': [
          '-landroid',
          '-ljnigraphics',
        ],
      },
    },
  ],
}<|MERGE_RESOLUTION|>--- conflicted
+++ resolved
@@ -18,98 +18,6 @@
   ],
   'targets': [
     {
-<<<<<<< HEAD
-      'target_name': 'libchromeshell',
-      'type': 'shared_library',
-      'dependencies': [
-        '../base/base.gyp:base',
-        'chrome_android_core',
-        'chrome.gyp:browser_ui',
-        '../content/content.gyp:content_app_browser',
-      ],
-      'sources': [
-        # This file must always be included in the shared_library step to ensure
-        # JNI_OnLoad is exported.
-        'app/android/chrome_jni_onload.cc',
-        'android/shell/chrome_main_delegate_chrome_shell_android.cc',
-        'android/shell/chrome_main_delegate_chrome_shell_android.h',
-        "android/shell/chrome_shell_google_location_settings_helper.cc",
-        "android/shell/chrome_shell_google_location_settings_helper.h",
-      ],
-      'include_dirs': [
-        '../skia/config',
-      ],
-      'conditions': [
-        [ 'order_profiling!=0', {
-          'conditions': [
-            [ 'OS=="android"', {
-              'dependencies': [ '../tools/cygprofile/cygprofile.gyp:cygprofile', ],
-            }],
-          ],
-        }],
-        [ 'use_allocator!="none"', {
-          'dependencies': [
-            '../base/allocator/allocator.gyp:allocator', ],
-        }],
-        ['OS == "android" and clang == 1 and clang_use_lto != 0', {
-          'ldflags' : [ '-flto' ]
-        }],
-        ['OS=="android"', {
-          'ldflags': [
-            # Some android targets still depend on --gc-sections to link.
-            # TODO: remove --gc-sections for Debug builds (crbug.com/159847).
-            '-Wl,--gc-sections',
-          ],
-        }],
-      ],
-    },
-    {
-      'target_name': 'chrome_shell_apk',
-      'type': 'none',
-      'dependencies': [
-        'chrome_java',
-        'chrome_shell_paks',
-        'libchromeshell',
-        '../media/media.gyp:media_java',
-      ],
-      'variables': {
-        'apk_name': 'ChromeShell',
-        'manifest_package_name': 'org.chromium.chrome.shell',
-        'java_in_dir': 'android/shell/java',
-        'resource_dir': 'android/shell/res',
-        'asset_location': '<(PRODUCT_DIR)/../assets/<(package_name)',
-        'native_lib_target': 'libchromeshell',
-        'native_lib_version_name': '<(version_full)',
-        'additional_input_paths': [
-          '<@(chrome_android_pak_output_resources)',
-        ],
-        'conditions': [
-          ['component != "shared_library" and target_arch != "arm64" and target_arch != "x64" and profiling_full_stack_frames != 1', {
-            # Only enable the chromium linker on regular builds, since the
-            # component build crashes on Android 4.4. See b/11379966
-            'use_chromium_linker': '1',
-          }],
-        ],
-      },
-      'includes': [ '../build/java_apk.gypi', ],
-    },
-    {
-      # chrome_shell_apk creates a .jar as a side effect. Any java targets
-      # that need that .jar in their classpath should depend on this target,
-      # chrome_shell_apk_java. Dependents of chrome_shell_apk receive its
-      # jar path in the variable 'apk_output_jar_path'.
-      # This target should only be used by targets which instrument
-      # chrome_shell_apk.
-      'target_name': 'chrome_shell_apk_java',
-      'type': 'none',
-      'dependencies': [
-        'chrome_shell_apk',
-      ],
-      'includes': [ '../build/apk_fake_jar.gypi' ],
-    },
-    {
-=======
->>>>>>> e6cd01fe
       'target_name': 'chrome_android_core',
       'type': 'static_library',
       'dependencies': [
