# Copyright (c) 2012 The Chromium Authors. All rights reserved.
# Use of this source code is governed by a BSD-style license that can be
# found in the LICENSE file.

{
  'targets': [
    {
      'target_name': 'libwebp_dec',
      'type': 'static_library',
      'dependencies' : [
        'libwebp_dsp',
        'libwebp_dsp_neon',
        'libwebp_utils',
      ],
      'include_dirs': ['.'],
      'sources': [
        'dec/alpha.c',
        'dec/buffer.c',
        'dec/frame.c',
        'dec/idec.c',
        'dec/io.c',
        'dec/layer.c',
        'dec/quant.c',
        'dec/tree.c',
        'dec/vp8.c',
        'dec/vp8l.c',
        'dec/webp.c',
      ],
    },
    {
      'target_name': 'libwebp_demux',
      'type': 'static_library',
      'include_dirs': ['.'],
      'sources': [
        'demux/demux.c',
      ],
    },
    {
      'target_name': 'libwebp_dsp',
      'type': 'static_library',
      'include_dirs': ['.'],
      'sources': [
        'dsp/cpu.c',
        'dsp/dec.c',
        'dsp/dec_sse2.c',
        'dsp/enc.c',
        'dsp/enc_sse2.c',
        'dsp/lossless.c',
        'dsp/upsampling.c',
        'dsp/upsampling_sse2.c',
        'dsp/yuv.c',
      ],
      'conditions': [
        ['OS == "android"', {
          'includes': [ '../../build/android/cpufeatures.gypi' ],
        }],
        ['order_profiling != 0', {
          'target_conditions' : [
            ['_toolset=="target"', {
              'cflags!': [ '-finstrument-functions' ],
            }],
          ],
        }],
      ],
    },
    {
      'target_name': 'libwebp_dsp_neon',
      'conditions': [
<<<<<<< HEAD
        ['target_arch == "arm" and arm_version >= 7 and (arm_neon == 1 or arm_neon_optional == 1)', {
=======
        ['clang==1 and clang_use_integrated_as!=0', {
          'variables': {
          # Do not use clang's integrated assembler.  It doesn't grok
          # some neon instructions.
          'clang_use_integrated_as': 0,
          },
           'includes': [
           '../../build/clang.gypi',
          ],
        }],
        ['target_arch == "arm" and arm_version >= 7', {
>>>>>>> d604c87b
          'type': 'static_library',
          'include_dirs': ['.'],
          'sources': [
            'dsp/dec_neon.c',
            'dsp/enc_neon.c',
            'dsp/upsampling_neon.c',
          ],
          # behavior similar to *.c.neon in an Android.mk
          'cflags!': [ '-mfpu=vfpv3-d16' ],
          'cflags': [ '-mfpu=neon' ],
        },{  # "target_arch != "arm" or arm_version < 7"
          'type': 'none',
        }],
        ['order_profiling != 0', {
          'target_conditions' : [
            ['_toolset=="target"', {
              'cflags!': [ '-finstrument-functions' ],
            }],
          ],
        }],
      ],
    },
    {
      'target_name': 'libwebp_enc',
      'type': 'static_library',
      'include_dirs': ['.'],
      'sources': [
        'enc/alpha.c',
        'enc/analysis.c',
        'enc/backward_references.c',
        'enc/config.c',
        'enc/cost.c',
        'enc/filter.c',
        'enc/frame.c',
        'enc/histogram.c',
        'enc/iterator.c',
        'enc/layer.c',
        'enc/picture.c',
        'enc/quant.c',
        'enc/syntax.c',
        'enc/token.c',
        'enc/tree.c',
        'enc/vp8l.c',
        'enc/webpenc.c',
      ],
    },
    {
      'target_name': 'libwebp_utils',
      'type': 'static_library',
      'include_dirs': ['.'],
      'sources': [
        'utils/alpha_processing.c',
        'utils/bit_reader.c',
        'utils/bit_writer.c',
        'utils/color_cache.c',
        'utils/filters.c',
        'utils/huffman.c',
        'utils/huffman_encode.c',
        'utils/quant_levels.c',
        'utils/quant_levels_dec.c',
        'utils/random.c',
        'utils/rescaler.c',
        'utils/thread.c',
        'utils/utils.c',
      ],
    },
    {
      'target_name': 'libwebp',
      'type': 'none',
      'dependencies' : [
        'libwebp_dec',
        'libwebp_demux',
        'libwebp_dsp',
        'libwebp_dsp_neon',
        'libwebp_enc',
        'libwebp_utils',
      ],
      'direct_dependent_settings': {
        'include_dirs': ['.'],
      },
      'conditions': [
        ['OS!="win"', {'product_name': 'webp'}],
      ],
    },
  ],
}<|MERGE_RESOLUTION|>--- conflicted
+++ resolved
@@ -66,9 +66,6 @@
     {
       'target_name': 'libwebp_dsp_neon',
       'conditions': [
-<<<<<<< HEAD
-        ['target_arch == "arm" and arm_version >= 7 and (arm_neon == 1 or arm_neon_optional == 1)', {
-=======
         ['clang==1 and clang_use_integrated_as!=0', {
           'variables': {
           # Do not use clang's integrated assembler.  It doesn't grok
@@ -79,8 +76,7 @@
            '../../build/clang.gypi',
           ],
         }],
-        ['target_arch == "arm" and arm_version >= 7', {
->>>>>>> d604c87b
+        ['target_arch == "arm" and arm_version >= 7 and (arm_neon == 1 or arm_neon_optional == 1)', {
           'type': 'static_library',
           'include_dirs': ['.'],
           'sources': [
