--- conflicted
+++ resolved
@@ -115,8 +115,7 @@
     },
     {
       'target_name': 'seccomp_bpf',
-<<<<<<< HEAD
-      'type': 'static_library',
+      'type': '<(component)',
       'conditions': [
         ['clang==1 and clang_use_integrated_as!=0', {
           'variables': {
@@ -129,9 +128,6 @@
           ],
         }],
       ],
-=======
-      'type': '<(component)',
->>>>>>> 0857308c
       'sources': [
         'seccomp-bpf/basicblock.cc',
         'seccomp-bpf/basicblock.h',
